"""passlib.ext.django.models

.. warning::

    This code is experimental and subject to change,
    and not officially documented in Passlib just yet
    (though it should work).

see the Passlib documentation for details on how to use this app
"""
#===================================================================
#imports
#===================================================================
#site
from django.conf import settings
#pkg
from passlib.context import CryptContext, CryptPolicy
from passlib.utils import is_crypt_context, bytes
from passlib.ext.django.utils import DEFAULT_CTX, get_category, \
    set_django_password_context

#===================================================================
#main
#===================================================================
def patch():
    #get config
    ctx = getattr(settings, "PASSLIB_CONTEXT", "passlib-default")
    catfunc = getattr(settings, "PASSLIB_GET_CATEGORY", get_category)

    #parse & validate input value
    if not ctx:
<<<<<<< HEAD
=======
        # remove any patching that was already set, just in case.
>>>>>>> 79a02968
        set_django_password_context(None)
        return
    if ctx == "passlib-default":
        ctx = DEFAULT_CTX
    if isinstance(ctx, (unicode, bytes)):
        ctx = CryptPolicy.from_string(ctx)
    if isinstance(ctx, CryptPolicy):
        ctx = CryptContext(policy=ctx)
    if not is_crypt_context(ctx):
        raise TypeError("django settings.PASSLIB_CONTEXT must be CryptContext instance or config string: %r" % (ctx,))

    #monkeypatch django.contrib.auth.models:User
    set_django_password_context(ctx, get_category=catfunc)

patch()

#===================================================================
#eof
#===================================================================<|MERGE_RESOLUTION|>--- conflicted
+++ resolved
@@ -29,10 +29,7 @@
 
     #parse & validate input value
     if not ctx:
-<<<<<<< HEAD
-=======
         # remove any patching that was already set, just in case.
->>>>>>> 79a02968
         set_django_password_context(None)
         return
     if ctx == "passlib-default":
