--- conflicted
+++ resolved
@@ -138,7 +138,6 @@
     # patch the other functions defined in the ``hashers`` module, as well
     # as any other known locations where they're imported within ``contrib.auth``
     #
-<<<<<<< HEAD
     @_manager.monkeypatch(HASHERS_PATH)
     @_manager.monkeypatch(MODELS_PATH)
     def make_password(password, salt=None, hasher="default"):
@@ -151,11 +150,16 @@
             scheme = hasher_to_passlib_name(hasher)
         kwds = dict(scheme=scheme)
         handler = password_context.handler(scheme)
-        # NOTE: django make specify an empty string for the salt,
-        #       even if scheme doesn't accept a salt. we omit keyword
-        #       in that case.
-        if salt is not None and (salt or 'salt' in handler.setting_kwds):
-            kwds['salt'] = salt
+        if "salt" in handler.setting_kwds:
+            if hasher.startswith("unsalted_"):
+                # Django 1.4.6+ uses a separate 'unsalted_sha1' hasher for "sha1$$digest",
+                # but passlib just reuses it's "sha1" handler ("sha1$salt$digest"). To make
+                # this work, have to explicitly tell the sha1 handler to use an empty salt.
+                kwds['salt'] = ''
+            elif salt:
+                # Django make_password() autogenerates a salt if salt is bool False (None / ''),
+                # so we only pass the keyword on if there's actually a fixed salt.
+                kwds['salt'] = salt
         return password_context.encrypt(password, **kwds)
 
     @_manager.monkeypatch(HASHERS_PATH)
@@ -189,64 +193,6 @@
             # we want to resolve to correct django hasher.
             algorithm = "unsalted_sha1"
         return get_passlib_hasher(handler, algorithm=algorithm)
-=======
-    if has_hashers:
-        @_manager.monkeypatch(HASHERS_PATH)
-        @_manager.monkeypatch(MODELS_PATH)
-        def make_password(password, salt=None, hasher="default"):
-            """passlib replacement for make_password()"""
-            if not is_valid_secret(password):
-                return make_unusable_password()
-            if hasher == "default":
-                scheme = None
-            else:
-                scheme = hasher_to_passlib_name(hasher)
-            kwds = dict(scheme=scheme)
-            handler = password_context.handler(scheme)
-            if "salt" in handler.setting_kwds:
-                if hasher.startswith("unsalted_"):
-                    # Django 1.4.6+ uses a separate 'unsalted_sha1' hasher for "sha1$$digest",
-                    # but passlib just reuses it's "sha1" handler ("sha1$salt$digest"). To make
-                    # this work, have to explicitly tell the sha1 handler to use an empty salt.
-                    kwds['salt'] = ''
-                elif salt:
-                    # Django make_password() autogenerates a salt if salt is bool False (None / ''),
-                    # so we only pass the keyword on if there's actually a fixed salt.
-                    kwds['salt'] = salt
-            return password_context.encrypt(password, **kwds)
-
-        @_manager.monkeypatch(HASHERS_PATH)
-        @_manager.monkeypatch(FORMS_PATH)
-        def get_hasher(algorithm="default"):
-            """passlib replacement for get_hasher()"""
-            if algorithm == "default":
-                scheme = None
-            else:
-                scheme = hasher_to_passlib_name(algorithm)
-            # NOTE: resolving scheme -> handler instead of
-            #       passing scheme into get_passlib_hasher(),
-            #       in case context contains custom handler
-            #       shadowing name of a builtin handler.
-            handler = password_context.handler(scheme)
-            return get_passlib_hasher(handler, algorithm=algorithm)
-
-        # identify_hasher() was added in django 1.5,
-        # patching it anyways for 1.4, so passlib's version is always available.
-        @_manager.monkeypatch(HASHERS_PATH)
-        @_manager.monkeypatch(FORMS_PATH)
-        def identify_hasher(encoded):
-            """passlib helper to identify hasher from encoded password"""
-            handler = password_context.identify(encoded, resolve=True,
-                                                required=True)
-            algorithm = None
-            if (has_unsalted_sha1 and handler.name == "django_salted_sha1" and
-                    encoded.startswith("sha1$$")):
-                # django 1.4.6+ uses a separate hasher for "sha1$$digest" hashes,
-                # but passlib just reuses the "sha1$salt$digest" handler.
-                # we want to resolve to correct django hasher.
-                algorithm = "unsalted_sha1"
-            return get_passlib_hasher(handler, algorithm=algorithm)
->>>>>>> 68ad1c65
 
     _patched = True
     log.debug("... finished monkeypatching django")
