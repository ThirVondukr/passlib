"""passlib.ext.django.utils - helper functions used by this plugin"""
#=============================================================================
# imports
#=============================================================================
# core
from functools import update_wrapper
import logging; log = logging.getLogger(__name__)
from weakref import WeakKeyDictionary
from warnings import warn
# site
try:
    from django import VERSION as DJANGO_VERSION
    log.debug("found django %r installation", DJANGO_VERSION)
except ImportError:
    log.debug("django installation not found")
    DJANGO_VERSION = ()
# pkg
from passlib.context import CryptContext
from passlib.exc import PasslibRuntimeWarning
from passlib.registry import get_crypt_handler, list_crypt_handlers
<<<<<<< HEAD
from passlib.utils import classproperty
from passlib.utils.compat import get_method_function, iteritems, OrderedDict
=======
from passlib.utils import memoized_property
from passlib.utils.compat import bytes, get_method_function, iteritems, native_string_types
>>>>>>> 458be879
# local
__all__ = [
    "DJANGO_VERSION",
    "MIN_DJANGO_VERSION",
    "get_preset_config",
    "get_passlib_hasher",
]

#: minimum version supported by passlib.ext.django
MIN_DJANGO_VERSION = (1, 6)

#=============================================================================
# default policies
#=============================================================================

# map preset names -> passlib.app attrs
_preset_map = {
    "django-1.0": "django10_context",
    "django-1.4": "django14_context",
    "django-1.6": "django16_context",
    "django-latest": "django_context",
}

def get_preset_config(name):
    """Returns configuration string for one of the preset strings
    supported by the ``PASSLIB_CONFIG`` setting.
    Currently supported presets:

    * ``"passlib-default"`` - default config used by this release of passlib.
    * ``"django-default"`` - config matching currently installed django version.
    * ``"django-latest"`` - config matching newest django version (currently same as ``"django-1.6"``).
    * ``"django-1.0"`` - config used by stock Django 1.0 - 1.3 installs
    * ``"django-1.4"`` - config used by stock Django 1.4 installs
    * ``"django-1.6"`` - config used by stock Django 1.6 installs
    """
    # TODO: add preset which includes HASHERS + PREFERRED_HASHERS,
    #       after having imported any custom hashers. e.g. "django-current"
    if name == "django-default":
        if not DJANGO_VERSION:
            raise ValueError("can't resolve django-default preset, "
                             "django not installed")
        name = "django-1.6"
    if name == "passlib-default":
        return PASSLIB_DEFAULT
    try:
        attr = _preset_map[name]
    except KeyError:
        raise ValueError("unknown preset config name: %r" % name)
    import passlib.apps
    return getattr(passlib.apps, attr).to_string()

# default context used by passlib 1.6
PASSLIB_DEFAULT = """
[passlib]

; list of schemes supported by configuration
; currently all django 1.6, 1.4, and 1.0 hashes,
; and three common modular crypt format hashes.
schemes =
    django_pbkdf2_sha256, django_pbkdf2_sha1, django_bcrypt, django_bcrypt_sha256,
    django_salted_sha1, django_salted_md5, django_des_crypt, hex_md5,
    sha512_crypt, bcrypt, phpass

; default scheme to use for new hashes
default = django_pbkdf2_sha256

; hashes using these schemes will automatically be re-hashed
; when the user logs in (currently all django 1.0 hashes)
deprecated =
    django_pbkdf2_sha1, django_salted_sha1, django_salted_md5,
    django_des_crypt, hex_md5

; sets some common options, including minimum rounds for two primary hashes.
; if a hash has less than this number of rounds, it will be re-hashed.
all__vary_rounds = 0.05
sha512_crypt__min_rounds = 80000
django_pbkdf2_sha256__min_rounds = 10000

; set somewhat stronger iteration counts for ``User.is_staff``
staff__sha512_crypt__default_rounds = 100000
staff__django_pbkdf2_sha256__default_rounds = 12500

; and even stronger ones for ``User.is_superuser``
superuser__sha512_crypt__default_rounds = 120000
superuser__django_pbkdf2_sha256__default_rounds = 15000
"""

#=============================================================================
# translating passlib names <-> hasher names
#=============================================================================

# prefix used to shoehorn passlib's handler names into django hasher namespace;
# allows get_hasher() to be meaningfully called even if passlib handler
# is the one being used.
PASSLIB_HASHER_PREFIX = "passlib_"

# prefix all the django-specific hash formats are stored under w/in passlib;
# all of these hashes should expose their hasher name via ``.django_name``.
DJANGO_PASSLIB_PREFIX = "django_"

# non-django-specific hashes which also expose ``.django_name``.
_other_django_hashes = ["hex_md5"]

def passlib_to_hasher_name(passlib_name):
    """convert passlib handler name -> hasher name"""
    handler = get_crypt_handler(passlib_name)
    if hasattr(handler, "django_name"):
        return handler.django_name
    return PASSLIB_HASHER_PREFIX + passlib_name

def hasher_to_passlib_name(hasher_name):
    """convert hasher name -> passlib handler name"""
    if hasher_name.startswith(PASSLIB_HASHER_PREFIX):
        return hasher_name[len(PASSLIB_HASHER_PREFIX):]
    if hasher_name == "unsalted_sha1":
        # django 1.4.6+ uses a separate hasher for "sha1$$digest" hashes,
        # but passlib just reuses the "sha1$salt$digest" handler.
        hasher_name = "sha1"
    for name in list_crypt_handlers():
        if name.startswith(DJANGO_PASSLIB_PREFIX) or name in _other_django_hashes:
            handler = get_crypt_handler(name)
            if getattr(handler, "django_name", None) == hasher_name:
                return name
    # XXX: this should only happen for custom hashers that have been registered.
    #      _HasherHandler (below) is work in progress that would fix this.
    raise ValueError("can't translate hasher name to passlib name: %r" %
                     hasher_name)

#=============================================================================
# wrapping passlib handlers as django hashers
#=============================================================================
_GEN_SALT_SIGNAL = "--!!!generate-new-salt!!!--"

class ProxyProperty(object):
    """helper that proxies another attribute"""

    def __init__(self, attr):
        self.attr = attr

    def __get__(self, obj, cls):
        if obj is None:
            cls = obj
        return getattr(obj, self.attr)

    def __set__(self, obj, value):
        setattr(obj, self.attr, value)

    def __delete__(self, obj):
        delattr(obj, self.attr)

class _PasslibHasherWrapper(object):
    """
    adapter which which wraps a :cls:`passlib.ifc.PasswordHash` class,
    and provides an interface compatible with the Django hasher API.

    :param passlib_handler:
        passlib hash handler (e.g. :cls:`passlib.hash.sha256_crypt`.
    """

    #=====================================================================
    # instance attrs
    #=====================================================================

    #: passlib handler that we're adapting.
    passlib_handler = None

    # NOTE: 'rounds' attr will store variable rounds, IF handler supports it.
    #       'iterations' will act as proxy, for compatibility with django pbkdf2 hashers.
    # rounds = None
    # iterations = None

    #=====================================================================
    # init
    #=====================================================================
    def __init__(self, passlib_handler):
        # init handler
        assert not hasattr(passlib_handler, "django_name"), \
            "bug in get_passlib_hasher() -- handlers that reflect an official django hasher " \
            "should be used directly"
        self.passlib_handler = passlib_handler

        # init rounds support
        if self._has_rounds:
            self.rounds = passlib_handler.default_rounds
            self.iterations = ProxyProperty("rounds")

    #=====================================================================
    # internal methods
    #=====================================================================
    def __repr__(self):
        return "<PasslibHasherWrapper handler=%r>" % self.passlib_handler

    #=====================================================================
    # internal properties
    #=====================================================================

    @memoized_property
    def __name__(self):
        return "Passlib_%s_PasswordHasher" % self.passlib_handler.name.title()

    @memoized_property
    def _has_rounds(self):
        return "rounds" in self.passlib_handler.setting_kwds

    @memoized_property
    def _translate_kwds(self):
        """
        internal helper for safe_summary() --
        used to translate passlib hash options -> django keywords
        """
        out = dict(checksum="hash")
        if self._has_rounds and "pbkdf2" in self.passlib_handler.name:
            out['rounds'] = 'iterations'
        return out

    #=====================================================================
    # hasher properties
    #=====================================================================

    @memoized_property
    def algorithm(self):
        return PASSLIB_HASHER_PREFIX + self.passlib_handler.name

    #=====================================================================
    # hasher api
    #=====================================================================
    def salt(self):
        # NOTE: passlib's handler.encrypt() should generate new salt each time,
        #       so this just returns a special constant which tells
        #       encode() (below) not to pass a salt keyword along.
        return _GEN_SALT_SIGNAL

    def verify(self, password, encoded):
        return self.passlib_handler.verify(password, encoded)

    def encode(self, password, salt=None, rounds=None, iterations=None):
        kwds = {}
        if salt is not None and salt != _GEN_SALT_SIGNAL:
            kwds['salt'] = salt
        if self._has_rounds:
            if rounds is not None:
                kwds['rounds'] = rounds
            elif iterations is not None:
                kwds['rounds'] = iterations
            else:
                kwds['rounds'] = self.rounds
        elif rounds is not None or iterations is not None:
            warn("%s.encrypt(): 'rounds' and 'iterations' are ignored" % self.__name__)
        return self.passlib_handler.encrypt(password, **kwds)

    def safe_summary(self, encoded):
        # TODO: make these imports global.
        from django.contrib.auth.hashers import mask_hash
        from django.utils.translation import ugettext_noop as _
<<<<<<< HEAD
=======
        try:
            from collections import OrderedDict as SortedDict
        except ImportError:
            # this was removed in django 1.9
            from django.utils.datastructures import SortedDict
>>>>>>> 458be879
        handler = self.passlib_handler
        items = [
            # since this is user-facing, we're reporting passlib's name,
            # without the distracting PASSLIB_HASHER_PREFIX prepended.
            (_('algorithm'), handler.name),
        ]
        if hasattr(handler, "parsehash"):
            kwds = handler.parsehash(encoded, sanitize=mask_hash)
            for key, value in iteritems(kwds):
                key = self._translate_kwds.get(key, key)
                items.append((_(key), value))
        return OrderedDict(items)

    # added in django 1.6
    def must_update(self, encoded):
        # TODO: would like access CryptContext, would need caller to pass it to get_passlib_hasher().
        #       for now (as of passlib 1.6.6), replicating django policy that this returns True
        #       if 'encoded' hash has different rounds value from self.rounds
        if self._has_rounds:
            handler = self.passlib_handler
            if hasattr(handler, "parse_rounds"):
                rounds = handler.parse_rounds(encoded)
                if rounds != self.rounds:
                    return True
            # TODO: for passlib 1.7, could check .needs_update() method.
            #       could also have this whole class create a handler subclass,
            #       which we can proxy the .rounds attr for.  this would allow
            #       replacing entirety of the (above) rounds check
        return False

    #=====================================================================
    # eoc
    #=====================================================================

#: legacy alias for < 1.6.6
_HasherWrapper = _PasslibHasherWrapper

# cache of hasher wrappers generated by get_passlib_hasher()
_hasher_cache = WeakKeyDictionary()

def get_passlib_hasher(handler, algorithm=None, native_only=False):
    """create *Hasher*-compatible wrapper for specified passlib hash.

    This takes in the name of a passlib hash (or the handler object itself),
    and returns a wrapper instance which should be compatible with
    Django 1.4's Hashers framework.

    If the named hash corresponds to one of Django's builtin hashers,
    an instance of the real hasher class will be returned.

    Note that the format of the handler won't be altered,
    so will probably not be compatible with Django's algorithm format,
    so the monkeypatch provided by this plugin must have been applied.
    """
<<<<<<< HEAD
    if isinstance(handler, str):
=======
    if DJANGO_VERSION < (1,4):
        raise RuntimeError("get_passlib_hasher() requires Django >= 1.4")
    if isinstance(handler, native_string_types):
>>>>>>> 458be879
        handler = get_crypt_handler(handler)
    if hasattr(handler, "django_name"):
        # return native hasher instance
        # XXX: should add this to _hasher_cache[]
        name = handler.django_name
        if name == "sha1" and algorithm == "unsalted_sha1":
            # django 1.4.6+ uses a separate hasher for "sha1$$digest" hashes,
            # but passlib just reuses the "sha1$salt$digest" handler.
            # we want to resolve to correct django hasher.
            name = algorithm
        return _get_hasher(name)
    if native_only:
        # caller doesn't want any wrapped hashers.
        return None
    if handler.name == "django_disabled":
        raise ValueError("can't wrap unusable-password handler")
    try:
        return _hasher_cache[handler]
    except KeyError:
        hasher = _hasher_cache[handler] = _PasslibHasherWrapper(handler)
        return hasher

def _get_hasher(algorithm):
    """wrapper to call django.contrib.auth.hashers:get_hasher()"""
    import sys
    module = sys.modules.get("passlib.ext.django.models")
    if module is None:
        # we haven't patched django, so just import directly
        from django.contrib.auth.hashers import get_hasher
        return get_hasher(algorithm)
    elif DJANGO_VERSION < (1,8):
        # django < 1.8
        # we've patched django, so have to use patch manager to retrieve
        # original get_hasher() function...
        get_hasher = module._manager.getorig("django.contrib.auth.hashers:get_hasher")
        return get_hasher(algorithm)
    else:
        # django >= 1.8
        # we've patched django, but patched at get_hashers() level...
        # calling original get_hasher() would only land us back here via patched get_hashers().
        # as non-ideal workaround, have to use original get_hashers()
        get_hashers = module._manager.getorig("django.contrib.auth.hashers:get_hashers")
        for hasher in get_hashers():
            if hasher.algorithm == algorithm:
                return hasher
        raise ValueError("unknown hasher: %r" % algorithm)

#=============================================================================
# adapting django hashers -> passlib handlers
#=============================================================================
# TODO: this code probably halfway works, mainly just needs
#       a routine to read HASHERS and PREFERRED_HASHER.

##from passlib.registry import register_crypt_handler
##from passlib.utils import classproperty, to_native_str, to_unicode
##from passlib.utils.compat import unicode
##
##
##class _HasherHandler(object):
##    "helper for wrapping Hasher instances as passlib handlers"
##    # FIXME: this generic wrapper doesn't handle custom settings
##    # FIXME: genconfig / genhash not supported.
##
##    def __init__(self, hasher):
##        self.django_hasher = hasher
##        if hasattr(hasher, "iterations"):
##            # assume encode() accepts an "iterations" parameter.
##            # fake min/max rounds
##            self.min_rounds = 1
##            self.max_rounds = 0xFFFFffff
##            self.default_rounds = self.django_hasher.iterations
##            self.setting_kwds += ("rounds",)
##
##    # hasher instance - filled in by constructor
##    django_hasher = None
##
##    setting_kwds = ("salt",)
##    context_kwds = ()
##
##    @property
##    def name(self):
##        # XXX: need to make sure this wont' collide w/ builtin django hashes.
##        #      maybe by renaming this to django compatible aliases?
##        return DJANGO_PASSLIB_PREFIX + self.django_name
##
##    @property
##    def django_name(self):
##        # expose this so hasher_to_passlib_name() extracts original name
##        return self.django_hasher.algorithm
##
##    @property
##    def ident(self):
##        # this should always be correct, as django relies on ident prefix.
##        return unicode(self.django_name + "$")
##
##    @property
##    def identify(self, hash):
##        # this should always work, as django relies on ident prefix.
##        return to_unicode(hash, "latin-1", "hash").startswith(self.ident)
##
##    @property
##    def genconfig(self):
##        # XXX: not sure how to support this.
##        return None
##
##    @property
##    def genhash(self, secret, config):
##        if config is not None:
##            # XXX: not sure how to support this.
##            raise NotImplementedError("genhash() for hashers not implemented")
##        return self.encrypt(secret)
##
##    @property
##    def encrypt(self, secret, salt=None, **kwds):
##        # NOTE: from how make_password() is coded, all hashers
##        #       should have salt param. but only some will have
##        #       'iterations' parameter.
##        opts = {}
##        if 'rounds' in self.setting_kwds and 'rounds' in kwds:
##            opts['iterations'] = kwds.pop("rounds")
##        if kwds:
##            raise TypeError("unexpected keyword arguments: %r" % list(kwds))
##        if isinstance(secret, unicode):
##            secret = secret.encode("utf-8")
##        if salt is None:
##            salt = self.django_hasher.salt()
##        return to_native_str(self.django_hasher(secret, salt, **opts))
##
##    @property
##    def verify(self, secret, hash):
##        hash = to_native_str(hash, "utf-8", "hash")
##        if isinstance(secret, unicode):
##            secret = secret.encode("utf-8")
##        return self.django_hasher.verify(secret, hash)
##
##def register_hasher(hasher):
##    handler = _HasherHandler(hasher)
##    register_crypt_handler(handler)
##    return handler

#=============================================================================
# monkeypatch helpers
#=============================================================================
# private singleton indicating lack-of-value
_UNSET = object()

class _PatchManager(object):
    """helper to manage monkeypatches and run sanity checks"""

    # NOTE: this could easily use a dict interface,
    #       but keeping it distinct to make clear that it's not a dict,
    #       since it has important side-effects.

    #===================================================================
    # init and support
    #===================================================================
    def __init__(self, log=None):
        # map of key -> (original value, patched value)
        # original value may be _UNSET
        self.log = log or logging.getLogger(__name__ + "._PatchManager")
        self._state = {}

    # bool value tests if any patches are currently applied.
    __bool__ = __nonzero__ = lambda self: bool(self._state)

    def _import_path(self, path):
        """retrieve obj and final attribute name from resource path"""
        name, attr = path.split(":")
        obj = __import__(name, fromlist=[attr], level=0)
        while '.' in attr:
           head, attr = attr.split(".", 1)
           obj = getattr(obj, head)
        return obj, attr

    @staticmethod
    def _is_same_value(left, right):
        """check if two values are the same (stripping method wrappers, etc)"""
        return get_method_function(left) == get_method_function(right)

    #===================================================================
    # reading
    #===================================================================
    def _get_path(self, key, default=_UNSET):
        obj, attr = self._import_path(key)
        return getattr(obj, attr, default)

    def get(self, path, default=None):
        """return current value for path"""
        return self._get_path(path, default)

    def getorig(self, path, default=None):
        """return original (unpatched) value for path"""
        try:
            value, _= self._state[path]
        except KeyError:
            value = self._get_path(path)
        return default if value is _UNSET else value

    def check_all(self, strict=False):
        """run sanity check on all keys, issue warning if out of sync"""
        same = self._is_same_value
        for path, (orig, expected) in iteritems(self._state):
            if same(self._get_path(path), expected):
                continue
            msg = "another library has patched resource: %r" % path
            if strict:
                raise RuntimeError(msg)
            else:
                warn(msg, PasslibRuntimeWarning)

    #===================================================================
    # patching
    #===================================================================
    def _set_path(self, path, value):
        obj, attr = self._import_path(path)
        if value is _UNSET:
            if hasattr(obj, attr):
                delattr(obj, attr)
        else:
            setattr(obj, attr, value)

    def patch(self, path, value, wrap=False):
        """monkeypatch object+attr at <path> to have <value>, stores original"""
        assert value != _UNSET
        current = self._get_path(path)
        try:
            orig, expected = self._state[path]
        except KeyError:
            self.log.debug("patching resource: %r", path)
            orig = current
        else:
            self.log.debug("modifying resource: %r", path)
            if not self._is_same_value(current, expected):
                warn("overridding resource another library has patched: %r"
                     % path, PasslibRuntimeWarning)
        if wrap:
            assert callable(value)
            wrapped = orig
            wrapped_by = value
            def wrapper(*args, **kwds):
                return wrapped_by(wrapped, *args, **kwds)
            update_wrapper(wrapper, value)
            value = wrapper
        self._set_path(path, value)
        self._state[path] = (orig, value)

    ##def patch_many(self, **kwds):
    ##    "override specified resources with new values"
    ##    for path, value in iteritems(kwds):
    ##        self.patch(path, value)

    def monkeypatch(self, parent, name=None, enable=True, wrap=False):
        """function decorator which patches function of same name in <parent>"""
        def builder(func):
            if enable:
                sep = "." if ":" in parent else ":"
                path = parent + sep + (name or func.__name__)
                self.patch(path, func, wrap=wrap)
            return func
        return builder

    #===================================================================
    # unpatching
    #===================================================================
    def unpatch(self, path, unpatch_conflicts=True):
        try:
            orig, expected = self._state[path]
        except KeyError:
            return
        current = self._get_path(path)
        self.log.debug("unpatching resource: %r", path)
        if not self._is_same_value(current, expected):
            if unpatch_conflicts:
                warn("reverting resource another library has patched: %r"
                     % path, PasslibRuntimeWarning)
            else:
                warn("not reverting resource another library has patched: %r"
                     % path, PasslibRuntimeWarning)
                del self._state[path]
                return
        self._set_path(path, orig)
        del self._state[path]

    def unpatch_all(self, **kwds):
        for key in list(self._state):
            self.unpatch(key, **kwds)

    #===================================================================
    # eoc
    #===================================================================

#=============================================================================
# eof
#=============================================================================<|MERGE_RESOLUTION|>--- conflicted
+++ resolved
@@ -18,13 +18,8 @@
 from passlib.context import CryptContext
 from passlib.exc import PasslibRuntimeWarning
 from passlib.registry import get_crypt_handler, list_crypt_handlers
-<<<<<<< HEAD
-from passlib.utils import classproperty
-from passlib.utils.compat import get_method_function, iteritems, OrderedDict
-=======
 from passlib.utils import memoized_property
-from passlib.utils.compat import bytes, get_method_function, iteritems, native_string_types
->>>>>>> 458be879
+from passlib.utils.compat import get_method_function, iteritems, OrderedDict, native_string_types
 # local
 __all__ = [
     "DJANGO_VERSION",
@@ -276,17 +271,8 @@
         return self.passlib_handler.encrypt(password, **kwds)
 
     def safe_summary(self, encoded):
-        # TODO: make these imports global.
         from django.contrib.auth.hashers import mask_hash
         from django.utils.translation import ugettext_noop as _
-<<<<<<< HEAD
-=======
-        try:
-            from collections import OrderedDict as SortedDict
-        except ImportError:
-            # this was removed in django 1.9
-            from django.utils.datastructures import SortedDict
->>>>>>> 458be879
         handler = self.passlib_handler
         items = [
             # since this is user-facing, we're reporting passlib's name,
@@ -341,13 +327,7 @@
     so will probably not be compatible with Django's algorithm format,
     so the monkeypatch provided by this plugin must have been applied.
     """
-<<<<<<< HEAD
-    if isinstance(handler, str):
-=======
-    if DJANGO_VERSION < (1,4):
-        raise RuntimeError("get_passlib_hasher() requires Django >= 1.4")
     if isinstance(handler, native_string_types):
->>>>>>> 458be879
         handler = get_crypt_handler(handler)
     if hasattr(handler, "django_name"):
         # return native hasher instance
