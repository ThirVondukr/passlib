"""tests for passlib.pwhash -- (c) Assurance Technologies 2003-2009"""
#=============================================================================
# imports
#=============================================================================
from __future__ import with_statement
# core
import re
import hashlib
from logging import getLogger
import warnings
# site
# pkg
from passlib.hash import ldap_md5, sha256_crypt
from passlib.exc import MissingBackendError, PasslibHashWarning
from passlib.utils.compat import str_to_uascii, \
                                 uascii_to_str, unicode
import passlib.utils.handlers as uh
<<<<<<< HEAD
from passlib.tests.utils import HandlerCase, TestCase
from passlib.utils.compat import u
=======
from passlib.tests.utils import HandlerCase, TestCase, catch_warnings, patchAttr
from passlib.utils.compat import u, PY3
>>>>>>> f9eea489
# module
log = getLogger(__name__)

#=============================================================================
# utils
#=============================================================================
def _makelang(alphabet, size):
    """generate all strings of given size using alphabet"""
    def helper(size):
        if size < 2:
            for char in alphabet:
                yield char
        else:
            for char in alphabet:
                for tail in helper(size-1):
                    yield char+tail
    return set(helper(size))

#=============================================================================
# test GenericHandler & associates mixin classes
#=============================================================================
class SkeletonTest(TestCase):
    """test hash support classes"""

    patchAttr = patchAttr

    #===================================================================
    # StaticHandler
    #===================================================================
    def test_00_static_handler(self):
        """test StaticHandler class"""

        class d1(uh.StaticHandler):
            name = "d1"
            context_kwds = ("flag",)
            _hash_prefix = u("_")
            checksum_chars = u("ab")
            checksum_size = 1

            def __init__(self, flag=False, **kwds):
                super(d1, self).__init__(**kwds)
                self.flag = flag

            def _calc_checksum(self, secret):
                return u('b') if self.flag else u('a')

        # check default identify method
        self.assertTrue(d1.identify(u('_a')))
        self.assertTrue(d1.identify(b'_a'))
        self.assertTrue(d1.identify(u('_b')))

        self.assertFalse(d1.identify(u('_c')))
        self.assertFalse(d1.identify(b'_c'))
        self.assertFalse(d1.identify(u('a')))
        self.assertFalse(d1.identify(u('b')))
        self.assertFalse(d1.identify(u('c')))
        self.assertRaises(TypeError, d1.identify, None)
        self.assertRaises(TypeError, d1.identify, 1)

        # check default genconfig method
        self.assertIs(d1.genconfig(), None)

        # check default verify method
        self.assertTrue(d1.verify('s', b'_a'))
        self.assertTrue(d1.verify('s',u('_a')))
        self.assertFalse(d1.verify('s', b'_b'))
        self.assertFalse(d1.verify('s',u('_b')))
        self.assertTrue(d1.verify('s', b'_b', flag=True))
        self.assertRaises(ValueError, d1.verify, 's', b'_c')
        self.assertRaises(ValueError, d1.verify, 's', u('_c'))

        # check default encrypt method
        self.assertEqual(d1.encrypt('s'), '_a')
        self.assertEqual(d1.encrypt('s', flag=True), '_b')

    def test_01_calc_checksum_hack(self):
        """test StaticHandler legacy attr"""
        # release 1.5 StaticHandler required genhash(),
        # not _calc_checksum, be implemented. we have backward compat wrapper,
        # this tests that it works.

        class d1(uh.StaticHandler):
            name = "d1"

            @classmethod
            def identify(cls, hash):
                if not hash or len(hash) != 40:
                    return False
                try:
                    int(hash, 16)
                except ValueError:
                    return False
                return True
            @classmethod
            def genhash(cls, secret, hash):
                if secret is None:
                    raise TypeError("no secret provided")
                if isinstance(secret, unicode):
                    secret = secret.encode("utf-8")
                if hash is not None and not cls.identify(hash):
                    raise ValueError("invalid hash")
                return hashlib.sha1(b"xyz" + secret).hexdigest()
            @classmethod
            def verify(cls, secret, hash):
                if hash is None:
                    raise ValueError("no hash specified")
                return cls.genhash(secret, hash) == hash.lower()

        # encrypt should issue api warnings, but everything else should be fine.
        with self.assertWarningList("d1.*should be updated.*_calc_checksum"):
            hash = d1.encrypt("test")
        self.assertEqual(hash, '7c622762588a0e5cc786ad0a143156f9fd38eea3')

        self.assertTrue(d1.verify("test", hash))
        self.assertFalse(d1.verify("xtest", hash))

        # not defining genhash either, however, should cause NotImplementedError
        del d1.genhash
        self.assertRaises(NotImplementedError, d1.encrypt, 'test')

    #===================================================================
    # GenericHandler & mixins
    #===================================================================
    def test_10_identify(self):
        """test GenericHandler.identify()"""
        class d1(uh.GenericHandler):
            @classmethod
            def from_string(cls, hash):
                if isinstance(hash, bytes):
                    hash = hash.decode("ascii")
                if hash == u('a'):
                    return cls(checksum=hash)
                else:
                    raise ValueError

        # check fallback
        self.assertRaises(TypeError, d1.identify, None)
        self.assertRaises(TypeError, d1.identify, 1)
        self.assertFalse(d1.identify(''))
        self.assertTrue(d1.identify('a'))
        self.assertFalse(d1.identify('b'))

        # check regexp
        d1._hash_regex = re.compile(u('@.'))
        self.assertRaises(TypeError, d1.identify, None)
        self.assertRaises(TypeError, d1.identify, 1)
        self.assertTrue(d1.identify('@a'))
        self.assertFalse(d1.identify('a'))
        del d1._hash_regex

        # check ident-based
        d1.ident = u('!')
        self.assertRaises(TypeError, d1.identify, None)
        self.assertRaises(TypeError, d1.identify, 1)
        self.assertTrue(d1.identify('!a'))
        self.assertFalse(d1.identify('a'))
        del d1.ident

    def test_11_norm_checksum(self):
        """test GenericHandler checksum handling"""
        # setup helpers
        class d1(uh.GenericHandler):
            name = 'd1'
            checksum_size = 4
            checksum_chars = u('xz')
            _stub_checksum = u('z')*4

        def norm_checksum(*a, **k):
            return d1(*a, **k).checksum

        # too small
        self.assertRaises(ValueError, norm_checksum, u('xxx'))

        # right size
        self.assertEqual(norm_checksum(u('xxxx')), u('xxxx'))
        self.assertEqual(norm_checksum(u('xzxz')), u('xzxz'))

        # too large
        self.assertRaises(ValueError, norm_checksum, u('xxxxx'))

        # wrong chars
        self.assertRaises(ValueError, norm_checksum, u('xxyx'))

        # wrong type
        self.assertRaises(TypeError, norm_checksum, b'xxyx')

        # relaxed
        with self.assertWarningList("checksum should be unicode"):
            self.assertEqual(norm_checksum(b'xxzx', relaxed=True), u('xxzx'))
        self.assertRaises(TypeError, norm_checksum, 1, relaxed=True)

        # test _stub_checksum behavior
        self.assertIs(norm_checksum(u('zzzz')), None)

    def test_12_norm_checksum_raw(self):
        """test GenericHandler + HasRawChecksum mixin"""
        class d1(uh.HasRawChecksum, uh.GenericHandler):
            name = 'd1'
            checksum_size = 4
            _stub_checksum = b'0'*4

        def norm_checksum(*a, **k):
            return d1(*a, **k).checksum

        # test bytes
        self.assertEqual(norm_checksum(b'1234'), b'1234')

        # test unicode
        self.assertRaises(TypeError, norm_checksum, u('xxyx'))
        self.assertRaises(TypeError, norm_checksum, u('xxyx'), relaxed=True)

        # test _stub_checksum behavior
        self.assertIs(norm_checksum(b'0'*4), None)

    def test_20_norm_salt(self):
        """test GenericHandler + HasSalt mixin"""
        # setup helpers
        class d1(uh.HasSalt, uh.GenericHandler):
            name = 'd1'
            setting_kwds = ('salt',)
            min_salt_size = 2
            max_salt_size = 4
            default_salt_size = 3
            salt_chars = 'ab'

        def norm_salt(**k):
            return d1(**k).salt

        def gen_salt(sz, **k):
            return d1(use_defaults=True, salt_size=sz, **k).salt

        salts2 = _makelang('ab', 2)
        salts3 = _makelang('ab', 3)
        salts4 = _makelang('ab', 4)

        # check salt=None
        self.assertRaises(TypeError, norm_salt)
        self.assertRaises(TypeError, norm_salt, salt=None)
        self.assertIn(norm_salt(use_defaults=True), salts3)

        # check explicit salts
        with warnings.catch_warnings(record=True) as wlog:

            # check too-small salts
            self.assertRaises(ValueError, norm_salt, salt='')
            self.assertRaises(ValueError, norm_salt, salt='a')
            self.consumeWarningList(wlog)

            # check correct salts
            self.assertEqual(norm_salt(salt='ab'), 'ab')
            self.assertEqual(norm_salt(salt='aba'), 'aba')
            self.assertEqual(norm_salt(salt='abba'), 'abba')
            self.consumeWarningList(wlog)

            # check too-large salts
            self.assertRaises(ValueError, norm_salt, salt='aaaabb')
            self.consumeWarningList(wlog)

            self.assertEqual(norm_salt(salt='aaaabb', relaxed=True), 'aaaa')
            self.consumeWarningList(wlog, PasslibHashWarning)

        # check generated salts
        with warnings.catch_warnings(record=True) as wlog:

            # check too-small salt size
            self.assertRaises(ValueError, gen_salt, 0)
            self.assertRaises(ValueError, gen_salt, 1)
            self.consumeWarningList(wlog)

            # check correct salt size
            self.assertIn(gen_salt(2), salts2)
            self.assertIn(gen_salt(3), salts3)
            self.assertIn(gen_salt(4), salts4)
            self.consumeWarningList(wlog)

            # check too-large salt size
            self.assertRaises(ValueError, gen_salt, 5)
            self.consumeWarningList(wlog)

            self.assertIn(gen_salt(5, relaxed=True), salts4)
            self.consumeWarningList(wlog, ["salt too large"])

        # test with max_salt_size=None
        del d1.max_salt_size
        with self.assertWarningList([]):
            self.assertEqual(len(gen_salt(None)), 3)
            self.assertEqual(len(gen_salt(5)), 5)

    # TODO: test HasRawSalt mixin

    def test_30_norm_rounds(self):
        """test GenericHandler + HasRounds mixin"""
        # setup helpers
        class d1(uh.HasRounds, uh.GenericHandler):
            name = 'd1'
            setting_kwds = ('rounds',)
            min_rounds = 1
            max_rounds = 3
            default_rounds = 2

        def norm_rounds(**k):
            return d1(**k).rounds

        # check rounds=None
        self.assertRaises(TypeError, norm_rounds)
        self.assertRaises(TypeError, norm_rounds, rounds=None)
        self.assertEqual(norm_rounds(use_defaults=True), 2)

        # check rounds=non int
        self.assertRaises(TypeError, norm_rounds, rounds=1.5)

        # check explicit rounds
        with warnings.catch_warnings(record=True) as wlog:
            # too small
            self.assertRaises(ValueError, norm_rounds, rounds=0)
            self.consumeWarningList(wlog)

            self.assertEqual(norm_rounds(rounds=0, relaxed=True), 1)
            self.consumeWarningList(wlog, PasslibHashWarning)

            # just right
            self.assertEqual(norm_rounds(rounds=1), 1)
            self.assertEqual(norm_rounds(rounds=2), 2)
            self.assertEqual(norm_rounds(rounds=3), 3)
            self.consumeWarningList(wlog)

            # too large
            self.assertRaises(ValueError, norm_rounds, rounds=4)
            self.consumeWarningList(wlog)

            self.assertEqual(norm_rounds(rounds=4, relaxed=True), 3)
            self.consumeWarningList(wlog, PasslibHashWarning)

        # check no default rounds
        d1.default_rounds = None
        self.assertRaises(TypeError, norm_rounds, use_defaults=True)

    def test_40_backends(self):
        """test GenericHandler + HasManyBackends mixin"""
        class d1(uh.HasManyBackends, uh.GenericHandler):
            name = 'd1'
            setting_kwds = ()

            backends = ("a", "b")

            @classmethod
            def _load_backend_a(cls):
                return None

            @classmethod
            def _load_backend_b(cls):
                return None

            def _calc_checksum_a(self, secret):
                return 'a'

            def _calc_checksum_b(self, secret):
                return 'b'

        # test no backends
        self.assertRaises(MissingBackendError, d1.get_backend)
        self.assertRaises(MissingBackendError, d1.set_backend)
        self.assertRaises(MissingBackendError, d1.set_backend, 'any')
        self.assertRaises(MissingBackendError, d1.set_backend, 'default')
        self.assertFalse(d1.has_backend())

        # enable 'b' backend
        d1._load_backend_b = classmethod(lambda cls: cls._calc_checksum_b)

        # test lazy load
        obj = d1()
        self.assertEqual(obj._calc_checksum('s'), 'b')

        # test repeat load
        d1.set_backend('b')
        d1.set_backend('any')
        self.assertEqual(obj._calc_checksum('s'), 'b')

        # test unavailable
        self.assertRaises(MissingBackendError, d1.set_backend, 'a')
        self.assertTrue(d1.has_backend('b'))
        self.assertFalse(d1.has_backend('a'))

        # enable 'a' backend also
        d1._load_backend_a = classmethod(lambda cls: cls._calc_checksum_a)

        # test explicit
        self.assertTrue(d1.has_backend())
        d1.set_backend('a')
        self.assertEqual(obj._calc_checksum('s'), 'a')

        # test unknown backend
        self.assertRaises(ValueError, d1.set_backend, 'c')
        self.assertRaises(ValueError, d1.has_backend, 'c')

        # test error thrown if _has & _load are mixed
        class d2(d1):
            _has_backend_a = True
        self.assertRaises(AssertionError, d2.has_backend, "a")

    def test_41_backends(self):
        """test GenericHandler + HasManyBackends mixin (deprecated api)"""
        warnings.filterwarnings("ignore",
            category=DeprecationWarning,
            message=r".* support for \._has_backend_.* is deprecated.*",
            )

        class d1(uh.HasManyBackends, uh.GenericHandler):
            name = 'd1'
            setting_kwds = ()

            backends = ("a", "b")

            _has_backend_a = False
            _has_backend_b = False

            def _calc_checksum_a(self, secret):
                return 'a'

            def _calc_checksum_b(self, secret):
                return 'b'

        # test no backends
        self.assertRaises(MissingBackendError, d1.get_backend)
        self.assertRaises(MissingBackendError, d1.set_backend)
        self.assertRaises(MissingBackendError, d1.set_backend, 'any')
        self.assertRaises(MissingBackendError, d1.set_backend, 'default')
        self.assertFalse(d1.has_backend())

        # enable 'b' backend
        d1._has_backend_b = True

        # test lazy load
        obj = d1()
        self.assertEqual(obj._calc_checksum('s'), 'b')

        # test repeat load
        d1.set_backend('b')
        d1.set_backend('any')
        self.assertEqual(obj._calc_checksum('s'), 'b')

        # test unavailable
        self.assertRaises(MissingBackendError, d1.set_backend, 'a')
        self.assertTrue(d1.has_backend('b'))
        self.assertFalse(d1.has_backend('a'))

        # enable 'a' backend also
        d1._has_backend_a = True

        # test explicit
        self.assertTrue(d1.has_backend())
        d1.set_backend('a')
        self.assertEqual(obj._calc_checksum('s'), 'a')

        # test unknown backend
        self.assertRaises(ValueError, d1.set_backend, 'c')
        self.assertRaises(ValueError, d1.has_backend, 'c')

    def test_50_norm_ident(self):
        """test GenericHandler + HasManyIdents"""
        # setup helpers
        class d1(uh.HasManyIdents, uh.GenericHandler):
            name = 'd1'
            setting_kwds = ('ident',)
            default_ident = u("!A")
            ident_values = [ u("!A"), u("!B") ]
            ident_aliases = { u("A"): u("!A")}

        def norm_ident(**k):
            return d1(**k).ident

        # check ident=None
        self.assertRaises(TypeError, norm_ident)
        self.assertRaises(TypeError, norm_ident, ident=None)
        self.assertEqual(norm_ident(use_defaults=True), u('!A'))

        # check valid idents
        self.assertEqual(norm_ident(ident=u('!A')), u('!A'))
        self.assertEqual(norm_ident(ident=u('!B')), u('!B'))
        self.assertRaises(ValueError, norm_ident, ident=u('!C'))

        # check aliases
        self.assertEqual(norm_ident(ident=u('A')), u('!A'))

        # check invalid idents
        self.assertRaises(ValueError, norm_ident, ident=u('B'))

        # check identify is honoring ident system
        self.assertTrue(d1.identify(u("!Axxx")))
        self.assertTrue(d1.identify(u("!Bxxx")))
        self.assertFalse(d1.identify(u("!Cxxx")))
        self.assertFalse(d1.identify(u("A")))
        self.assertFalse(d1.identify(u("")))
        self.assertRaises(TypeError, d1.identify, None)
        self.assertRaises(TypeError, d1.identify, 1)

        # check default_ident missing is detected.
        d1.default_ident = None
        self.assertRaises(AssertionError, norm_ident, use_defaults=True)

    #===================================================================
    # experimental - the following methods are not finished or tested,
    # but way work correctly for some hashes
    #===================================================================
    def test_91_parsehash(self):
        """test parsehash()"""
        # NOTE: this just tests some existing GenericHandler classes
        from passlib import hash

        #
        # parsehash()
        #

        # simple hash w/ salt
        result = hash.des_crypt.parsehash("OgAwTx2l6NADI")
        self.assertEqual(result, {'checksum': u('AwTx2l6NADI'), 'salt': u('Og')})

        # parse rounds and extra implicit_rounds flag
        h = '$5$LKO/Ute40T3FNF95$U0prpBQd4PloSGU0pnpM4z9wKn4vZ1.jsrzQfPqxph9'
        s = u('LKO/Ute40T3FNF95')
        c = u('U0prpBQd4PloSGU0pnpM4z9wKn4vZ1.jsrzQfPqxph9')
        result = hash.sha256_crypt.parsehash(h)
        self.assertEqual(result, dict(salt=s, rounds=5000,
                                      implicit_rounds=True, checksum=c))

        # omit checksum
        result = hash.sha256_crypt.parsehash(h, checksum=False)
        self.assertEqual(result, dict(salt=s, rounds=5000, implicit_rounds=True))

        # sanitize
        result = hash.sha256_crypt.parsehash(h, sanitize=True)
        self.assertEqual(result, dict(rounds=5000, implicit_rounds=True,
            salt=u('LK**************'),
             checksum=u('U0pr***************************************')))

        # parse w/o implicit rounds flag
        result = hash.sha256_crypt.parsehash('$5$rounds=10428$uy/jIAhCetNCTtb0$YWvUOXbkqlqhyoPMpN8BMe.ZGsGx2aBvxTvDFI613c3')
        self.assertEqual(result, dict(
            checksum=u('YWvUOXbkqlqhyoPMpN8BMe.ZGsGx2aBvxTvDFI613c3'),
            salt=u('uy/jIAhCetNCTtb0'),
            rounds=10428,
        ))

        # parsing of raw checksums & salts
        h1 = '$pbkdf2$60000$DoEwpvQeA8B4T.k951yLUQ$O26Y3/NJEiLCVaOVPxGXshyjW8k'
        result = hash.pbkdf2_sha1.parsehash(h1)
        self.assertEqual(result, dict(
            checksum=b';n\x98\xdf\xf3I\x12"\xc2U\xa3\x95?\x11\x97\xb2\x1c\xa3[\xc9',
            rounds=60000,
            salt=b'\x0e\x810\xa6\xf4\x1e\x03\xc0xO\xe9=\xe7\\\x8bQ',
        ))

        # sanitizing of raw checksums & salts
        result = hash.pbkdf2_sha1.parsehash(h1, sanitize=True)
        self.assertEqual(result, dict(
            checksum=u('O26************************'),
            rounds=60000,
            salt=u('Do********************'),
        ))

    def test_92_bitsize(self):
        """test bitsize()"""
        # NOTE: this just tests some existing GenericHandler classes
        from passlib import hash

        # no rounds
        self.assertEqual(hash.des_crypt.bitsize(),
                         {'checksum': 66, 'salt': 12})

        # log2 rounds
        self.assertEqual(hash.bcrypt.bitsize(),
                         {'checksum': 186, 'salt': 132})

        # linear rounds
        # NOTE: +3 comes from int(math.log(.1,2)),
        #       where 0.1 = 10% = default allowed variation in rounds
        self.patchAttr(hash.sha256_crypt, "default_rounds", 1 << (14 + 3))
        self.assertEqual(hash.sha256_crypt.bitsize(),
                         {'checksum': 258, 'rounds': 14, 'salt': 96})

        # raw checksum
        self.patchAttr(hash.pbkdf2_sha1, "default_rounds", 1 << (13 + 3))
        self.assertEqual(hash.pbkdf2_sha1.bitsize(),
                         {'checksum': 160, 'rounds': 13, 'salt': 128})

        # TODO: handle fshp correctly, and other glitches noted in code.
        ##self.assertEqual(hash.fshp.bitsize(variant=1),
        ##                {'checksum': 256, 'rounds': 13, 'salt': 128})

    #===================================================================
    # eoc
    #===================================================================

#=============================================================================
# PrefixWrapper
#=============================================================================
class dummy_handler_in_registry(object):
    """context manager that inserts dummy handler in registry"""
    def __init__(self, name):
        self.name = name
        self.dummy = type('dummy_' + name, (uh.GenericHandler,), dict(
            name=name,
            setting_kwds=(),
        ))

    def __enter__(self):
        from passlib import registry
        registry._unload_handler_name(self.name, locations=False)
        registry.register_crypt_handler(self.dummy)
        assert registry.get_crypt_handler(self.name) is self.dummy
        return self.dummy

    def __exit__(self, *exc_info):
        from passlib import registry
        registry._unload_handler_name(self.name, locations=False)

class PrefixWrapperTest(TestCase):
    """test PrefixWrapper class"""

    def test_00_lazy_loading(self):
        """test PrefixWrapper lazy loading of handler"""
        d1 = uh.PrefixWrapper("d1", "ldap_md5", "{XXX}", "{MD5}", lazy=True)

        # check base state
        self.assertEqual(d1._wrapped_name, "ldap_md5")
        self.assertIs(d1._wrapped_handler, None)

        # check loading works
        self.assertIs(d1.wrapped, ldap_md5)
        self.assertIs(d1._wrapped_handler, ldap_md5)

        # replace w/ wrong handler, make sure doesn't reload w/ dummy
        with dummy_handler_in_registry("ldap_md5") as dummy:
            self.assertIs(d1.wrapped, ldap_md5)

    def test_01_active_loading(self):
        """test PrefixWrapper active loading of handler"""
        d1 = uh.PrefixWrapper("d1", "ldap_md5", "{XXX}", "{MD5}")

        # check base state
        self.assertEqual(d1._wrapped_name, "ldap_md5")
        self.assertIs(d1._wrapped_handler, ldap_md5)
        self.assertIs(d1.wrapped, ldap_md5)

        # replace w/ wrong handler, make sure doesn't reload w/ dummy
        with dummy_handler_in_registry("ldap_md5") as dummy:
            self.assertIs(d1.wrapped, ldap_md5)

    def test_02_explicit(self):
        """test PrefixWrapper with explicitly specified handler"""

        d1 = uh.PrefixWrapper("d1", ldap_md5, "{XXX}", "{MD5}")

        # check base state
        self.assertEqual(d1._wrapped_name, None)
        self.assertIs(d1._wrapped_handler, ldap_md5)
        self.assertIs(d1.wrapped, ldap_md5)

        # replace w/ wrong handler, make sure doesn't reload w/ dummy
        with dummy_handler_in_registry("ldap_md5") as dummy:
            self.assertIs(d1.wrapped, ldap_md5)

    def test_10_wrapped_attributes(self):
        d1 = uh.PrefixWrapper("d1", "ldap_md5", "{XXX}", "{MD5}")
        self.assertEqual(d1.name, "d1")
        self.assertIs(d1.setting_kwds, ldap_md5.setting_kwds)
        self.assertFalse('max_rounds' in dir(d1))

        d2 = uh.PrefixWrapper("d2", "sha256_crypt", "{XXX}")
        self.assertIs(d2.setting_kwds, sha256_crypt.setting_kwds)
        self.assertTrue('max_rounds' in dir(d2))

    def test_11_wrapped_methods(self):
        d1 = uh.PrefixWrapper("d1", "ldap_md5", "{XXX}", "{MD5}")
        dph = "{XXX}X03MO1qnZdYdgyfeuILPmQ=="
        lph = "{MD5}X03MO1qnZdYdgyfeuILPmQ=="

        # genconfig
        self.assertIs(d1.genconfig(), None)

        # genhash
        self.assertEqual(d1.genhash("password", None), dph)
        self.assertEqual(d1.genhash("password", dph), dph)
        self.assertRaises(ValueError, d1.genhash, "password", lph)

        # encrypt
        self.assertEqual(d1.encrypt("password"), dph)

        # identify
        self.assertTrue(d1.identify(dph))
        self.assertFalse(d1.identify(lph))

        # verify
        self.assertRaises(ValueError, d1.verify, "password", lph)
        self.assertTrue(d1.verify("password", dph))

    def test_12_ident(self):
        # test ident is proxied
        h = uh.PrefixWrapper("h2", "ldap_md5", "{XXX}")
        self.assertEqual(h.ident, u("{XXX}{MD5}"))
        self.assertIs(h.ident_values, None)

        # test lack of ident means no proxy
        h = uh.PrefixWrapper("h2", "des_crypt", "{XXX}")
        self.assertIs(h.ident, None)
        self.assertIs(h.ident_values, None)

        # test orig_prefix disabled ident proxy
        h = uh.PrefixWrapper("h1", "ldap_md5", "{XXX}", "{MD5}")
        self.assertIs(h.ident, None)
        self.assertIs(h.ident_values, None)

        # test custom ident overrides default
        h = uh.PrefixWrapper("h3", "ldap_md5", "{XXX}", ident="{X")
        self.assertEqual(h.ident, u("{X"))
        self.assertIs(h.ident_values, None)

        # test custom ident must match
        h = uh.PrefixWrapper("h3", "ldap_md5", "{XXX}", ident="{XXX}A")
        self.assertRaises(ValueError, uh.PrefixWrapper, "h3", "ldap_md5",
                          "{XXX}", ident="{XY")
        self.assertRaises(ValueError, uh.PrefixWrapper, "h3", "ldap_md5",
                          "{XXX}", ident="{XXXX")

        # test ident_values is proxied
        h = uh.PrefixWrapper("h4", "phpass", "{XXX}")
        self.assertIs(h.ident, None)
        self.assertEqual(h.ident_values, [ u("{XXX}$P$"), u("{XXX}$H$") ])

        # test ident=True means use prefix even if hash has no ident.
        h = uh.PrefixWrapper("h5", "des_crypt", "{XXX}", ident=True)
        self.assertEqual(h.ident, u("{XXX}"))
        self.assertIs(h.ident_values, None)

        # ... but requires prefix
        self.assertRaises(ValueError, uh.PrefixWrapper, "h6", "des_crypt", ident=True)

        # orig_prefix + HasManyIdent - warning
        with self.assertWarningList("orig_prefix.*may not work correctly"):
            h = uh.PrefixWrapper("h7", "phpass", orig_prefix="$", prefix="?")
        self.assertEqual(h.ident_values, None) # TODO: should output (u("?P$"), u("?H$")))
        self.assertEqual(h.ident, None)

    def test_13_repr(self):
        """test repr()"""
        h = uh.PrefixWrapper("h2", "md5_crypt", "{XXX}", orig_prefix="$1$")
        self.assertRegex(repr(h),
            r"""(?x)^PrefixWrapper\(
                ['"]h2['"],\s+
                ['"]md5_crypt['"],\s+
                prefix=u?["']{XXX}['"],\s+
                orig_prefix=u?["']\$1\$['"]
            \)$""")

    def test_14_bad_hash(self):
        """test orig_prefix sanity check"""
        # shoudl throw InvalidHashError if wrapped hash doesn't begin
        # with orig_prefix.
        h = uh.PrefixWrapper("h2", "md5_crypt", orig_prefix="$6$")
        self.assertRaises(ValueError, h.encrypt, 'test')

#=============================================================================
# sample algorithms - these serve as known quantities
# to test the unittests themselves, as well as other
# parts of passlib. they shouldn't be used as actual password schemes.
#=============================================================================
class UnsaltedHash(uh.StaticHandler):
    """test algorithm which lacks a salt"""
    name = "unsalted_test_hash"
    checksum_chars = uh.LOWER_HEX_CHARS
    checksum_size = 40

    def _calc_checksum(self, secret):
        if isinstance(secret, unicode):
            secret = secret.encode("utf-8")
        data = b"boblious" + secret
        return str_to_uascii(hashlib.sha1(data).hexdigest())

class SaltedHash(uh.HasSalt, uh.GenericHandler):
    """test algorithm with a salt"""
    name = "salted_test_hash"
    setting_kwds = ("salt",)

    min_salt_size = 2
    max_salt_size = 4
    checksum_size = 40
    salt_chars = checksum_chars = uh.LOWER_HEX_CHARS

    _hash_regex = re.compile(u("^@salt[0-9a-f]{42,44}$"))

    @classmethod
    def from_string(cls, hash):
        if not cls.identify(hash):
            raise uh.exc.InvalidHashError(cls)
        if isinstance(hash, bytes):
            hash = hash.decode("ascii")
        return cls(salt=hash[5:-40], checksum=hash[-40:])

    _stub_checksum = u('0') * 40

    def to_string(self):
        hash = u("@salt%s%s") % (self.salt, self.checksum or self._stub_checksum)
        return uascii_to_str(hash)

    def _calc_checksum(self, secret):
        if isinstance(secret, unicode):
            secret = secret.encode("utf-8")
        data = self.salt.encode("ascii") + secret + self.salt.encode("ascii")
        return str_to_uascii(hashlib.sha1(data).hexdigest())

#=============================================================================
# test sample algorithms - really a self-test of HandlerCase
#=============================================================================

# TODO: provide data samples for algorithms
#       (positive knowns, negative knowns, invalid identify)

UPASS_TEMP = u('\u0399\u03c9\u03b1\u03bd\u03bd\u03b7\u03c2')

class UnsaltedHashTest(HandlerCase):
    handler = UnsaltedHash

    known_correct_hashes = [
        ("password", "61cfd32684c47de231f1f982c214e884133762c0"),
        (UPASS_TEMP, '96b329d120b97ff81ada770042e44ba87343ad2b'),
    ]

    def test_bad_kwds(self):
        self.assertRaises(TypeError, UnsaltedHash, salt='x')
        self.assertRaises(TypeError, UnsaltedHash.genconfig, rounds=1)

class SaltedHashTest(HandlerCase):
    handler = SaltedHash

    known_correct_hashes = [
        ("password", '@salt77d71f8fe74f314dac946766c1ac4a2a58365482c0'),
        (UPASS_TEMP, '@salt9f978a9bfe360d069b0c13f2afecd570447407fa7e48'),
    ]

    def test_bad_kwds(self):
        self.assertRaises(TypeError, SaltedHash,
                          checksum=SaltedHash._stub_checksum, salt=None)
        self.assertRaises(ValueError, SaltedHash,
                          checksum=SaltedHash._stub_checksum, salt='xxx')

#=============================================================================
# eof
#=============================================================================<|MERGE_RESOLUTION|>--- conflicted
+++ resolved
@@ -15,13 +15,8 @@
 from passlib.utils.compat import str_to_uascii, \
                                  uascii_to_str, unicode
 import passlib.utils.handlers as uh
-<<<<<<< HEAD
 from passlib.tests.utils import HandlerCase, TestCase
 from passlib.utils.compat import u
-=======
-from passlib.tests.utils import HandlerCase, TestCase, catch_warnings, patchAttr
-from passlib.utils.compat import u, PY3
->>>>>>> f9eea489
 # module
 log = getLogger(__name__)
 
@@ -45,8 +40,6 @@
 #=============================================================================
 class SkeletonTest(TestCase):
     """test hash support classes"""
-
-    patchAttr = patchAttr
 
     #===================================================================
     # StaticHandler
