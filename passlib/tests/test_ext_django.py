--- conflicted
+++ resolved
@@ -843,13 +843,9 @@
             )
 
     def setUp(self):
-<<<<<<< HEAD
         super().setUp()
-=======
-        super(ExtensionBehaviorTest, self).setUp()
 
         # always load extension before each test
->>>>>>> a47b1529
         self.load_extension(PASSLIB_CONFIG=self.config)
         self.patched = True
 
