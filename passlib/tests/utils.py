"""helpers for passlib unittests"""
#=============================================================================
# imports
#=============================================================================
from __future__ import with_statement
# core
import logging; log = logging.getLogger(__name__)
import re
import os
import sys
import tempfile
import threading
import time
from passlib.exc import PasslibHashWarning
from passlib.utils.compat import PY3, JYTHON
import warnings
from warnings import warn
# site
# pkg
from passlib.exc import MissingBackendError
import passlib.registry as registry
from passlib.tests.backports import TestCase as _TestCase, skip, skipIf, skipUnless
from passlib.utils import has_rounds_info, has_salt_info, rounds_cost_values, \
                          classproperty, rng, getrandstr, is_ascii_safe, to_native_str, \
                          repeat_string, tick
from passlib.utils.compat import iteritems, irange, u, unicode, PY2
import passlib.utils.handlers as uh
# local
__all__ = [
    # util funcs
    'TEST_MODE',
    'set_file', 'get_file',

    # unit testing
    'TestCase',
    'HandlerCase',
]

#=============================================================================
# environment detection
#=============================================================================
# figure out if we're running under GAE;
# some tests (e.g. FS writing) should be skipped.
# XXX: is there better way to do this?
try:
    import google.appengine
except ImportError:
    GAE = False
else:
    GAE = True

def ensure_mtime_changed(path):
    """ensure file's mtime has changed"""
    # NOTE: this is hack to deal w/ filesystems whose mtime resolution is >= 1s,
    #       when a test needs to be sure the mtime changed after writing to the file.
    last = os.path.getmtime(path)
    while os.path.getmtime(path) == last:
        time.sleep(0.1)
        os.utime(path, None)

def _get_timer_resolution(timer):
    def sample():
        start = cur = timer()
        while start == cur:
            cur = timer()
        return cur-start
    return min(sample() for _ in range(3))
TICK_RESOLUTION = _get_timer_resolution(tick)

#=============================================================================
# test mode
#=============================================================================
_TEST_MODES = ["quick", "default", "full"]
_test_mode = _TEST_MODES.index(os.environ.get("PASSLIB_TEST_MODE",
                                              "default").strip().lower())

def TEST_MODE(min=None, max=None):
    """check if test for specified mode should be enabled.

    ``"quick"``
        run the bare minimum tests to ensure functionality.
        variable-cost hashes are tested at their lowest setting.
        hash algorithms are only tested against the backend that will
        be used on the current host. no fuzz testing is done.

    ``"default"``
        same as ``"quick"``, except: hash algorithms are tested
        at default levels, and a brief round of fuzz testing is done
        for each hash.

    ``"full"``
        extra regression and internal tests are enabled, hash algorithms are tested
        against all available backends, unavailable ones are mocked whre possible,
        additional time is devoted to fuzz testing.
    """
    if min and _test_mode < _TEST_MODES.index(min):
        return False
    if max and _test_mode > _TEST_MODES.index(max):
        return False
    return True

#=============================================================================
# hash object inspection
#=============================================================================
def has_crypt_support(handler):
    """check if host's crypt() supports this natively"""
    if hasattr(handler, "orig_prefix"):
        # ignore wrapper classes
        return False
    return 'os_crypt' in getattr(handler, "backends", ()) and handler.has_backend("os_crypt")

def has_relaxed_setting(handler):
    """check if handler supports 'relaxed' kwd"""
    # FIXME: I've been lazy, should probably just add 'relaxed' kwd
    # to all handlers that derive from GenericHandler

    # ignore wrapper classes for now.. though could introspec.
    if hasattr(handler, "orig_prefix"):
        return False

    return 'relaxed' in handler.setting_kwds or issubclass(handler,
                                                           uh.GenericHandler)

def has_active_backend(handler):
    """return active backend for handler, if any"""
    if not hasattr(handler, "get_backend"):
        return "always"
    try:
        return handler.get_backend()
    except MissingBackendError:
        return None

def is_default_backend(handler, backend):
    """check if backend is the default for source"""
    try:
        orig = handler.get_backend()
    except MissingBackendError:
        return False
    try:
        return handler.set_backend("default") == backend
    finally:
        handler.set_backend(orig)

class temporary_backend(object):
    """
    temporarily set handler to specific backend
    """

    _orig = None

    def __init__(self, handler, backend=None):
        self.handler = handler
        self.backend = backend

    def __enter__(self):
        orig = self._orig = self.handler.get_backend()
        if self.backend:
            self.handler.set_backend(self.backend)
        return orig

    def __exit__(self, *exc_info):
        self.handler.set_backend(self._orig)

#=============================================================================
# misc helpers
#=============================================================================
def set_file(path, content):
    """set file to specified bytes"""
    if isinstance(content, unicode):
        content = content.encode("utf-8")
    with open(path, "wb") as fh:
        fh.write(content)

def get_file(path):
    """read file as bytes"""
    with open(path, "rb") as fh:
        return fh.read()

def tonn(source):
    """convert native string to non-native string"""
    if not isinstance(source, str):
        return source
    elif PY3:
        return source.encode("utf-8")
    else:
        try:
            return source.decode("utf-8")
        except UnicodeDecodeError:
            return source.decode("latin-1")

def limit(value, lower, upper):
    if value < lower:
        return lower
    elif value > upper:
        return upper
    return value

def randintgauss(lower, upper, mu, sigma):
    """hack used by fuzz testing"""
    return int(limit(rng.normalvariate(mu, sigma), lower, upper))

def quicksleep(delay):
    """because time.sleep() doesn't even have 10ms accuracy on some OSes"""
    start = tick()
    while tick()-start < delay:
        pass

#=============================================================================
# custom test harness
#=============================================================================

def patchAttr(test, obj, attr, value):
    """monkeypatch object value, restoring original on cleanup"""
    try:
        orig = getattr(obj, attr)
    except AttributeError:
        def cleanup():
            try:
                delattr(obj, attr)
            except AttributeError:
                pass
        test.addCleanup(cleanup)
    else:
        test.addCleanup(setattr, obj, attr, orig)
    setattr(obj, attr, value)

class TestCase(_TestCase):
    """passlib-specific test case class

    this class adds a number of features to the standard TestCase...
    * common prefix for all test descriptions
    * resets warnings filter & registry for every test
    * tweaks to message formatting
    * __msg__ kwd added to assertRaises()
    * suite of methods for matching against warnings
    """
    #===================================================================
    # add various custom features
    #===================================================================

    #---------------------------------------------------------------
    # make it easy for test cases to add common prefix to shortDescription
    #---------------------------------------------------------------

    # string prepended to all tests in TestCase
    descriptionPrefix = None

    def shortDescription(self):
        """wrap shortDescription() method to prepend descriptionPrefix"""
        desc = super(TestCase, self).shortDescription()
        prefix = self.descriptionPrefix
        if prefix:
            desc = "%s: %s" % (prefix, desc or str(self))
        return desc

    #---------------------------------------------------------------
    # hack things so nose and ut2 both skip subclasses who have
    # "__unittest_skip=True" set, or whose names start with "_"
    #---------------------------------------------------------------
    @classproperty
    def __unittest_skip__(cls):
        # NOTE: this attr is technically a unittest2 internal detail.
        name = cls.__name__
        return name.startswith("_") or \
               getattr(cls, "_%s__unittest_skip" % name, False)

    @classproperty
    def __test__(cls):
        # make nose just proxy __unittest_skip__
        return not cls.__unittest_skip__

    # flag to skip *this* class
    __unittest_skip = True

    #---------------------------------------------------------------
    # reset warning filters & registry before each test
    #---------------------------------------------------------------

    # flag to reset all warning filters & ignore state
    resetWarningState = True

    def setUp(self):
        super(TestCase, self).setUp()
        self.setUpWarnings()

    def setUpWarnings(self):
        """helper to init warning filters before subclass setUp()"""
        if self.resetWarningState:
            ctx = reset_warnings()
            ctx.__enter__()
            self.addCleanup(ctx.__exit__)

    #---------------------------------------------------------------
    # tweak message formatting so longMessage mode is only enabled
    # if msg ends with ":", and turn on longMessage by default.
    #---------------------------------------------------------------
    longMessage = True

    def _formatMessage(self, msg, std):
        if self.longMessage and msg and msg.rstrip().endswith(":"):
            return '%s %s' % (msg.rstrip(), std)
        else:
            return msg or std

    #---------------------------------------------------------------
    # override assertRaises() to support '__msg__' keyword
    #---------------------------------------------------------------
    def assertRaises(self, _exc_type, _callable=None, *args, **kwds):
        msg = kwds.pop("__msg__", None)
        if _callable is None:
            # FIXME: this ignores 'msg'
            return super(TestCase, self).assertRaises(_exc_type, None,
                                                      *args, **kwds)
        try:
            result = _callable(*args, **kwds)
        except _exc_type:
            return
        std = "function returned %r, expected it to raise %r" % (result,
                                                                 _exc_type)
        raise self.failureException(self._formatMessage(msg, std))

    #---------------------------------------------------------------
    # forbid a bunch of deprecated aliases so I stop using them
    #---------------------------------------------------------------
    def assertEquals(self, *a, **k):
        raise AssertionError("this alias is deprecated by unittest2")
    assertNotEquals = assertRegexMatches = assertEquals

    #===================================================================
    # custom methods for matching warnings
    #===================================================================
    def assertWarning(self, warning,
                             message_re=None, message=None,
                             category=None,
                             filename_re=None, filename=None,
                             lineno=None,
                             msg=None,
                             ):
        """check if warning matches specified parameters.
        'warning' is the instance of Warning to match against;
        can also be instance of WarningMessage (as returned by catch_warnings).
        """
        # check input type
        if hasattr(warning, "category"):
            # resolve WarningMessage -> Warning, but preserve original
            wmsg = warning
            warning = warning.message
        else:
            # no original WarningMessage, passed raw Warning
            wmsg = None

        # tests that can use a warning instance or WarningMessage object
        if message:
            self.assertEqual(str(warning), message, msg)
        if message_re:
            self.assertRegex(str(warning), message_re, msg)
        if category:
            self.assertIsInstance(warning, category, msg)

        # tests that require a WarningMessage object
        if filename or filename_re:
            if not wmsg:
                raise TypeError("matching on filename requires a "
                                "WarningMessage instance")
            real = wmsg.filename
            if real.endswith(".pyc") or real.endswith(".pyo"):
                # FIXME: should use a stdlib call to resolve this back
                #        to module's original filename.
                real = real[:-1]
            if filename:
                self.assertEqual(real, filename, msg)
            if filename_re:
                self.assertRegex(real, filename_re, msg)
        if lineno:
            if not wmsg:
                raise TypeError("matching on lineno requires a "
                                "WarningMessage instance")
            self.assertEqual(wmsg.lineno, lineno, msg)

    class _AssertWarningList(warnings.catch_warnings):
        """context manager for assertWarningList()"""
        def __init__(self, case, **kwds):
            self.case = case
            self.kwds = kwds
            self.__super = super(TestCase._AssertWarningList, self)
            self.__super.__init__(record=True)

        def __enter__(self):
            self.log = self.__super.__enter__()

        def __exit__(self, *exc_info):
            self.__super.__exit__(*exc_info)
            if not exc_info:
                self.case.assertWarningList(self.log, **self.kwds)

    def assertWarningList(self, wlist=None, desc=None, msg=None):
        """check that warning list (e.g. from catch_warnings) matches pattern"""
        if desc is None:
            assert wlist is not None
            return self._AssertWarningList(self, desc=wlist, msg=msg)
        # TODO: make this display better diff of *which* warnings did not match
        assert desc is not None
        if not isinstance(desc, (list,tuple)):
            desc = [desc]
        for idx, entry in enumerate(desc):
            if isinstance(entry, str):
                entry = dict(message_re=entry)
            elif isinstance(entry, type) and issubclass(entry, Warning):
                entry = dict(category=entry)
            elif not isinstance(entry, dict):
                raise TypeError("entry must be str, warning, or dict")
            try:
                data = wlist[idx]
            except IndexError:
                break
            self.assertWarning(data, msg=msg, **entry)
        else:
            if len(wlist) == len(desc):
                return
        std = "expected %d warnings, found %d: wlist=%s desc=%r" % \
                (len(desc), len(wlist), self._formatWarningList(wlist), desc)
        raise self.failureException(self._formatMessage(msg, std))

    def consumeWarningList(self, wlist, desc=None, *args, **kwds):
        """[deprecated] assertWarningList() variant that clears list afterwards"""
        if desc is None:
            desc = []
        self.assertWarningList(wlist, desc, *args, **kwds)
        del wlist[:]

    def _formatWarning(self, entry):
        tail = ""
        if hasattr(entry, "message"):
            # WarningMessage instance.
            tail = " filename=%r lineno=%r" % (entry.filename, entry.lineno)
            if entry.line:
                tail += " line=%r" % (entry.line,)
            entry = entry.message
        cls = type(entry)
        return "<%s.%s message=%r%s>" % (cls.__module__, cls.__name__,
                                           str(entry), tail)

    def _formatWarningList(self, wlist):
        return "[%s]" % ", ".join(self._formatWarning(entry) for entry in wlist)

    #===================================================================
    # capability tests
    #===================================================================
    def require_stringprep(self):
        """helper to skip test if stringprep is missing"""
        from passlib.utils import stringprep
        if not stringprep:
            from passlib.utils import _stringprep_missing_reason
            raise self.skipTest("not available - stringprep module is " +
                                _stringprep_missing_reason)

    def require_TEST_MODE(self, level):
        """skip test for all PASSLIB_TEST_MODE values below <level>"""
        if not TEST_MODE(level):
            raise self.skipTest("requires >= %r test mode" % level)

    def require_writeable_filesystem(self):
        """skip test if writeable FS not available"""
        if GAE:
            return self.skipTest("GAE doesn't offer read/write filesystem access")

    #===================================================================
    # other
    #===================================================================
    _mktemp_queue = None

    def mktemp(self, *args, **kwds):
        """create temp file that's cleaned up at end of test"""
        self.require_writeable_filesystem()
        fd, path = tempfile.mkstemp(*args, **kwds)
        os.close(fd)
        queue = self._mktemp_queue
        if queue is None:
            queue = self._mktemp_queue = []
            def cleaner():
                for path in queue:
                    if os.path.exists(path):
                        os.remove(path)
                del queue[:]
            self.addCleanup(cleaner)
        queue.append(path)
        return path

    #===================================================================
    # eoc
    #===================================================================

#=============================================================================
# other unittest helpers
#=============================================================================
RESERVED_BACKEND_NAMES = ["any", "default"]

class HandlerCase(TestCase):
    """base class for testing password hash handlers (esp passlib.utils.handlers subclasses)

    In order to use this to test a handler,
    create a subclass will all the appropriate attributes
    filled as listed in the example below,
    and run the subclass via unittest.

    .. todo::

        Document all of the options HandlerCase offers.

    .. note::

        This is subclass of :class:`unittest.TestCase`
        (or :class:`unittest2.TestCase` if available).
    """
    #===================================================================
    # class attrs - should be filled in by subclass
    #===================================================================

    #---------------------------------------------------------------
    # handler setup
    #---------------------------------------------------------------

    # handler class to test [required]
    handler = None

    # if set, run tests against specified backend
    backend = None

    #---------------------------------------------------------------
    # test vectors
    #---------------------------------------------------------------

    # list of (secret, hash) tuples which are known to be correct
    known_correct_hashes = []

    # list of (config, secret, hash) tuples are known to be correct
    known_correct_configs = []

    # list of (alt_hash, secret, hash) tuples, where alt_hash is a hash
    # using an alternate representation that should be recognized and verify
    # correctly, but should be corrected to match hash when passed through
    # genhash()
    known_alternate_hashes = []

    # hashes so malformed they aren't even identified properly
    known_unidentified_hashes = []

    # hashes which are identifiabled but malformed - they should identify()
    # as True, but cause an error when passed to genhash/verify.
    known_malformed_hashes = []

    # list of (handler name, hash) pairs for other algorithm's hashes that
    # handler shouldn't identify as belonging to it this list should generally
    # be sufficient (if handler name in list, that entry will be skipped)
    known_other_hashes = [
        ('des_crypt', '6f8c114b58f2c'),
        ('md5_crypt', '$1$dOHYPKoP$tnxS1T8Q6VVn3kpV8cN6o.'),
        ('sha512_crypt', "$6$rounds=123456$asaltof16chars..$BtCwjqMJGx5hrJhZywW"
         "vt0RLE8uZ4oPwcelCjmw2kSYu.Ec6ycULevoBK25fs2xXgMNrCzIMVcgEJAstJeonj1"),
    ]

    # passwords used to test basic encrypt behavior - generally
    # don't need to be overidden.
    stock_passwords = [
        u("test"),
        u("\u20AC\u00A5$"),
        b'\xe2\x82\xac\xc2\xa5$'
    ]

    #---------------------------------------------------------------
    # option flags
    #---------------------------------------------------------------

    # maximum number of chars which hash will include in digest.
    # ``None`` (the default) indicates the hash uses ALL of the password.
    secret_size = None

    # whether hash is case insensitive
    # True, False, or special value "verify-only" (which indicates
    # hash contains case-sensitive portion, but verifies is case-insensitive)
    secret_case_insensitive = False

    # flag if scheme accepts ALL hash strings (e.g. plaintext)
    accepts_all_hashes = False

    # flag indicating "disabled account" handler (e.g. unix_disabled)
    is_disabled_handler = False

    # flag/hack to filter PasslibHashWarning issued by test_72_configs()
    filter_config_warnings = False

    # forbid certain characters in passwords
    @classproperty
    def forbidden_characters(cls):
        # anything that supports crypt() interface should forbid null chars,
        # since crypt() uses null-terminated strings.
        if 'os_crypt' in getattr(cls.handler, "backends", ()):
            return b"\x00"
        return None

    #===================================================================
    # internal class attrs
    #===================================================================
    __unittest_skip = True

    @property
    def descriptionPrefix(self):
        handler = self.handler
        name = handler.name
        if hasattr(handler, "get_backend"):
            name += " (%s backend)" % (handler.get_backend(),)
        return name

    #===================================================================
    # internal instance attrs
    #===================================================================
    # indicates safe_crypt() has been patched to use another backend of handler.
    using_patched_crypt = False

    #===================================================================
    # support methods
    #===================================================================

    #---------------------------------------------------------------
    # configuration helpers
    #---------------------------------------------------------------
    @property
    def supports_config_string(self):
        return self.do_genconfig() is not None

    @classmethod
    def iter_known_hashes(cls):
        """iterate through known (secret, hash) pairs"""
        for secret, hash in cls.known_correct_hashes:
            yield secret, hash
        for config, secret, hash in cls.known_correct_configs:
            yield secret, hash
        for alt, secret, hash in cls.known_alternate_hashes:
            yield secret, hash

    def get_sample_hash(self):
        """test random sample secret/hash pair"""
        known = list(self.iter_known_hashes())
        return rng.choice(known)

    #---------------------------------------------------------------
    # test helpers
    #---------------------------------------------------------------
    def check_verify(self, secret, hash, msg=None, negate=False):
        """helper to check verify() outcome, honoring is_disabled_handler"""
        result = self.do_verify(secret, hash)
        self.assertTrue(result is True or result is False,
                        "verify() returned non-boolean value: %r" % (result,))
        if self.is_disabled_handler or negate:
            if not result:
                return
            if not msg:
                msg = ("verify incorrectly returned True: secret=%r, hash=%r" %
                       (secret, hash))
            raise self.failureException(msg)
        else:
            if result:
                return
            if not msg:
                msg = "verify failed: secret=%r, hash=%r" % (secret, hash)
            raise self.failureException(msg)

    def check_returned_native_str(self, result, func_name):
        self.assertIsInstance(result, str,
            "%s() failed to return native string: %r" % (func_name, result,))

    #---------------------------------------------------------------
    # PasswordHash helpers - wraps all calls to PasswordHash api,
    # so that subclasses can fill in defaults and account for other specialized behavior
    #---------------------------------------------------------------
    def populate_settings(self, kwds):
        """subclassable method to populate default settings"""
        # use lower rounds settings for certain test modes
        handler = self.handler
        if 'rounds' in handler.setting_kwds and 'rounds' not in kwds:
            mn = handler.min_rounds
            df = handler.default_rounds
            if TEST_MODE(max="quick"):
                # use minimum rounds for quick mode
                kwds['rounds'] = max(3, mn)
            else:
                # use default/16 otherwise
                factor = 3
                if getattr(handler, "rounds_cost", None) == "log2":
                    df -= factor
                else:
                    df //= (1<<factor)
                kwds['rounds'] = max(3, mn, df)

    def populate_context(self, secret, kwds):
        """subclassable method allowing 'secret' to be encode context kwds"""
        return secret

    def do_encrypt(self, secret, **kwds):
        """call handler's encrypt method with specified options"""
        secret = self.populate_context(secret, kwds)
        self.populate_settings(kwds)
        return self.handler.encrypt(secret, **kwds)

    def do_verify(self, secret, hash, **kwds):
        """call handler's verify method"""
        secret = self.populate_context(secret, kwds)
        return self.handler.verify(secret, hash, **kwds)

    def do_identify(self, hash):
        """call handler's identify method"""
        return self.handler.identify(hash)

    def do_genconfig(self, **kwds):
        """call handler's genconfig method with specified options"""
        self.populate_settings(kwds)
        return self.handler.genconfig(**kwds)

    def do_genhash(self, secret, config, **kwds):
        """call handler's genhash method with specified options"""
        secret = self.populate_context(secret, kwds)
        return self.handler.genhash(secret, config, **kwds)

    #---------------------------------------------------------------
    # automatically generate subclasses for testing specific backends,
    # and other backend helpers
    #---------------------------------------------------------------
    @classmethod
    def _enable_backend_case(cls, backend):
        """helper for create_backend_cases(); returns reason to skip backend, or None"""
        handler = cls.handler
        if not is_default_backend(handler, backend) and not TEST_MODE("full"):
            return "only default backend is being tested"
        if handler.has_backend(backend):
            return None
        if handler.name == "bcrypt" and backend == "builtin" and TEST_MODE("full"):
            # this will be auto-enabled under TEST_MODE 'full'.
            return None
        from passlib.utils import has_crypt
        if backend == "os_crypt" and has_crypt:
            if TEST_MODE("full") and cls.find_crypt_replacement():
                # in this case, HandlerCase will monkeypatch os_crypt
                # to use another backend, just so we can test os_crypt fully.
                return None
            else:
                return "hash not supported by os crypt()"
        return "backend not available"

    @classmethod
    def create_backend_cases(cls, backends, module=None):
        handler = cls.handler
        name = handler.name
        assert hasattr(handler, "backends"), "handler must support uh.HasManyBackends protocol"
        for backend in backends:
            assert backend in handler.backends, "unknown backend: %r" % (backend,)
            bases = (cls,)
            if backend == "os_crypt":
                bases += (OsCryptMixin,)
            subcls = type(
                "%s_%s_test" % (name, backend),
                bases,
                dict(
                    descriptionPrefix = "%s (%s backend)" % (name, backend),
                    backend = backend,
                    __module__= module or cls.__module__,
                )
            )
            skip_reason = cls._enable_backend_case(backend)
            if skip_reason:
                subcls = skip(skip_reason)(subcls)
            yield subcls

    @classmethod
    def find_crypt_replacement(cls, fallback=False):
        """find other backend which can be used to mock the os_crypt backend"""
        handler = cls.handler
        if fallback:
            idx = handler.backends.index("os_crypt") + 1
        else:
            idx = 0
        for name in handler.backends[idx:]:
            if name != "os_crypt" and handler.has_backend(name):
                return name
        return None

    #===================================================================
    # setup
    #===================================================================
    def setUp(self):
        super(HandlerCase, self).setUp()

        # if needed, select specific backend for duration of test
        handler = self.handler
        backend = self.backend
        if backend:
            if not hasattr(handler, "set_backend"):
                raise RuntimeError("handler doesn't support multiple backends")
            self.addCleanup(handler.set_backend, handler.get_backend())
            handler.set_backend(backend)

    #===================================================================
    # basic tests
    #===================================================================
    def test_01_required_attributes(self):
        """validate required attributes"""
        handler = self.handler
        def ga(name):
            return getattr(handler, name, None)

        #
        # name should be a str, and valid
        #
        name = ga("name")
        self.assertTrue(name, "name not defined:")
        self.assertIsInstance(name, str, "name must be native str")
        self.assertTrue(name.lower() == name, "name not lower-case:")
        self.assertTrue(re.match("^[a-z0-9_]+$", name),
                        "name must be alphanum + underscore: %r" % (name,))

        #
        # setting_kwds should be specified
        #
        settings = ga("setting_kwds")
        self.assertTrue(settings is not None, "setting_kwds must be defined:")
        self.assertIsInstance(settings, tuple, "setting_kwds must be a tuple:")

        #
        # context_kwds should be specified
        #
        context = ga("context_kwds")
        self.assertTrue(context is not None, "context_kwds must be defined:")
        self.assertIsInstance(context, tuple, "context_kwds must be a tuple:")

        # XXX: any more checks needed?

    def test_02_config_workflow(self):
        """test basic config-string workflow

        this tests that genconfig() returns the expected types,
        and that identify() and genhash() handle the result correctly.
        """
        #
        # genconfig() should return native string,
        # or ``None`` if handler does not use a configuration string
        # (mostly used by static hashes)
        #
        config = self.do_genconfig()
        if self.supports_config_string:
            self.check_returned_native_str(config, "genconfig")
        else:
            self.assertIs(config, None)

        #
        # genhash() should always accept genconfig()'s output,
        # whether str OR None.
        #
        result = self.do_genhash('stub', config)
        self.check_returned_native_str(result, "genhash")

        #
        # verify() should never accept config strings
        #
        if self.supports_config_string:
            self.assertRaises(ValueError, self.do_verify, 'stub', config,
                __msg__="verify() failed to reject genconfig() output: %r" %
                (config,))
        else:
            self.assertRaises(TypeError, self.do_verify, 'stub', config)

        #
        # identify() should positively identify config strings if not None.
        #
        if self.supports_config_string:
            self.assertTrue(self.do_identify(config),
                "identify() failed to identify genconfig() output: %r" %
                (config,))
        else:
            self.assertRaises(TypeError, self.do_identify, config)

    def test_03_hash_workflow(self):
        """test basic hash-string workflow.

        this tests that encrypt()'s hashes are accepted
        by verify() and identify(), and regenerated correctly by genhash().
        the test is run against a couple of different stock passwords.
        """
        wrong_secret = 'stub'
        for secret in self.stock_passwords:

            #
            # encrypt() should generate native str hash
            #
            result = self.do_encrypt(secret)
            self.check_returned_native_str(result, "encrypt")

            #
            # verify() should work only against secret
            #
            self.check_verify(secret, result)
            self.check_verify(wrong_secret, result, negate=True)

            #
            # genhash() should reproduce original hash
            #
            other = self.do_genhash(secret, result)
            self.check_returned_native_str(other, "genhash")
            self.assertEqual(other, result, "genhash() failed to reproduce "
                             "hash: secret=%r hash=%r: result=%r" %
                             (secret, result, other))

            #
            # genhash() should NOT reproduce original hash for wrong password
            #
            other = self.do_genhash(wrong_secret, result)
            self.check_returned_native_str(other, "genhash")
            if self.is_disabled_handler:
                self.assertEqual(other, result, "genhash() failed to reproduce "
                                 "disabled-hash: secret=%r hash=%r other_secret=%r: result=%r" %
                                 (secret, result, wrong_secret, other))
            else:
                self.assertNotEqual(other, result, "genhash() duplicated "
                                 "hash: secret=%r hash=%r wrong_secret=%r: result=%r" %
                                 (secret, result, wrong_secret, other))

            #
            # identify() should positively identify hash
            #
            self.assertTrue(self.do_identify(result))

    def test_04_hash_types(self):
        """test hashes can be unicode or bytes"""
        # this runs through workflow similar to 03, but wraps
        # everything using tonn() so we test unicode under py2,
        # and bytes under py3.

        # encrypt using non-native secret
        result = self.do_encrypt(tonn('stub'))
        self.check_returned_native_str(result, "encrypt")

        # verify using non-native hash
        self.check_verify('stub', tonn(result))

        # verify using non-native hash AND secret
        self.check_verify(tonn('stub'), tonn(result))

        # genhash using non-native hash
        other = self.do_genhash('stub', tonn(result))
        self.check_returned_native_str(other, "genhash")
        self.assertEqual(other, result)

        # genhash using non-native hash AND secret
        other = self.do_genhash(tonn('stub'), tonn(result))
        self.check_returned_native_str(other, "genhash")
        self.assertEqual(other, result)

        # identify using non-native hash
        self.assertTrue(self.do_identify(tonn(result)))

    def test_05_backends(self):
        """test multi-backend support"""
        handler = self.handler
        if not hasattr(handler, "set_backend"):
            raise self.skipTest("handler only has one backend")
        with temporary_backend(handler):
            for backend in handler.backends:

                #
                # validate backend name
                #
                self.assertIsInstance(backend, str)
                self.assertNotIn(backend, RESERVED_BACKEND_NAMES,
                                 "invalid backend name: %r" % (backend,))

                #
                # ensure has_backend() returns bool value
                #
                ret = handler.has_backend(backend)
                if ret is True:
                    # verify backend can be loaded
                    handler.set_backend(backend)
                    self.assertEqual(handler.get_backend(), backend)

                elif ret is False:
                    # verify backend CAN'T be loaded
                    self.assertRaises(MissingBackendError, handler.set_backend,
                                      backend)

                else:
                    # didn't return boolean object. commonly fails due to
                    # use of 'classmethod' decorator instead of 'classproperty'
                    raise TypeError("has_backend(%r) returned invalid "
                                    "value: %r" % (backend, ret))

    #===================================================================
    # salts
    #===================================================================
    def require_salt(self):
        if 'salt' not in self.handler.setting_kwds:
            raise self.skipTest("handler doesn't have salt")

    def require_salt_info(self):
        self.require_salt()
        if not has_salt_info(self.handler):
            raise self.skipTest("handler doesn't provide salt info")

    def test_10_optional_salt_attributes(self):
        """validate optional salt attributes"""
        self.require_salt_info()
        AssertionError = self.failureException
        cls = self.handler

        # check max_salt_size
        mx_set = (cls.max_salt_size is not None)
        if mx_set and cls.max_salt_size < 1:
            raise AssertionError("max_salt_chars must be >= 1")

        # check min_salt_size
        if cls.min_salt_size < 0:
            raise AssertionError("min_salt_chars must be >= 0")
        if mx_set and cls.min_salt_size > cls.max_salt_size:
            raise AssertionError("min_salt_chars must be <= max_salt_chars")

        # check default_salt_size
        if cls.default_salt_size < cls.min_salt_size:
            raise AssertionError("default_salt_size must be >= min_salt_size")
        if mx_set and cls.default_salt_size > cls.max_salt_size:
            raise AssertionError("default_salt_size must be <= max_salt_size")

        # check for 'salt_size' keyword
        # NOTE: skipping warning if default salt size is already maxed out
        #       (might change that in future)
        if 'salt_size' not in cls.setting_kwds and (not mx_set or cls.default_salt_size < cls.max_salt_size):
            warn('%s: hash handler supports range of salt sizes, '
                 'but doesn\'t offer \'salt_size\' setting' % (cls.name,))

        # check salt_chars & default_salt_chars
        if cls.salt_chars:
            if not cls.default_salt_chars:
                raise AssertionError("default_salt_chars must not be empty")
            for c in cls.default_salt_chars:
                if c not in cls.salt_chars:
                    raise AssertionError("default_salt_chars must be subset of salt_chars: %r not in salt_chars" % (c,))
        else:
            if not cls.default_salt_chars:
                raise AssertionError("default_salt_chars MUST be specified if salt_chars is empty")

    @property
    def salt_bits(self):
        """calculate number of salt bits in hash"""
        # XXX: replace this with bitsize() method?
        handler = self.handler
        assert has_salt_info(handler), "need explicit bit-size for " + handler.name
        from math import log
        # FIXME: this may be off for case-insensitive hashes, but that accounts
        # for ~1 bit difference, which is good enough for test_11()
        return int(handler.default_salt_size *
                   log(len(handler.default_salt_chars), 2))

    def test_11_unique_salt(self):
        """test encrypt() / genconfig() creates new salt each time"""
        self.require_salt()
        # odds of picking 'n' identical salts at random is '(.5**salt_bits)**n'.
        # we want to pick the smallest N needed s.t. odds are <1/1000, just
        # to eliminate false-positives. which works out to n>7-salt_bits.
        # n=1 is sufficient for most hashes, but a few border cases (e.g.
        # cisco_type7) have < 7 bits of salt, requiring more.
        samples = max(1,7-self.salt_bits)
        def sampler(func):
            value1 = func()
            for i in irange(samples):
                value2 = func()
                if value1 != value2:
                    return
            raise self.failureException("failed to find different salt after "
                                        "%d samples" % (samples,))
        if self.do_genconfig() is not None: # cisco_type7 has salt & no config
            sampler(self.do_genconfig)
        sampler(lambda : self.do_encrypt("stub"))

    def test_12_min_salt_size(self):
        """test encrypt() / genconfig() honors min_salt_size"""
        self.require_salt_info()

        handler = self.handler
        salt_char = handler.salt_chars[0:1]
        min_size = handler.min_salt_size

        #
        # check min is accepted
        #
        s1 = salt_char * min_size
        self.do_genconfig(salt=s1)

        self.do_encrypt('stub', salt_size=min_size)

        #
        # check min-1 is rejected
        #
        if min_size > 0:
            self.assertRaises(ValueError, self.do_genconfig,
                              salt=s1[:-1])

        self.assertRaises(ValueError, self.do_encrypt, 'stub',
                          salt_size=min_size-1)

    def test_13_max_salt_size(self):
        """test encrypt() / genconfig() honors max_salt_size"""
        self.require_salt_info()

        handler = self.handler
        max_size = handler.max_salt_size
        salt_char = handler.salt_chars[0:1]

        if max_size is None:
            #
            # if it's not set, salt should never be truncated; so test it
            # with an unreasonably large salt.
            #
            s1 = salt_char * 1024
            c1 = self.do_genconfig(salt=s1)
            c2 = self.do_genconfig(salt=s1 + salt_char)
            self.assertNotEqual(c1, c2)

            self.do_encrypt('stub', salt_size=1024)

        else:
            #
            # check max size is accepted
            #
            s1 = salt_char * max_size
            c1 = self.do_genconfig(salt=s1)

            self.do_encrypt('stub', salt_size=max_size)

            #
            # check max size + 1 is rejected
            #
            s2 = s1 + salt_char
            self.assertRaises(ValueError, self.do_genconfig, salt=s2)

            self.assertRaises(ValueError, self.do_encrypt, 'stub',
                              salt_size=max_size+1)

            #
            # should accept too-large salt in relaxed mode
            #
            if has_relaxed_setting(handler):
                with warnings.catch_warnings(record=True): # issues passlibhandlerwarning
                    c2 = self.do_genconfig(salt=s2, relaxed=True)
                self.assertEqual(c2, c1)

            #
            # if min_salt supports it, check smaller than mx is NOT truncated
            #
            if handler.min_salt_size < max_size:
                c3 = self.do_genconfig(salt=s1[:-1])
                self.assertNotEqual(c3, c1)

    # whether salt should be passed through bcrypt repair function
    fuzz_salts_need_bcrypt_repair = False

    def prepare_salt(self, salt):
        """prepare generated salt"""
        if self.fuzz_salts_need_bcrypt_repair:
            from passlib.utils import bcrypt64
            salt = bcrypt64.repair_unused(salt)
        return salt

    def test_14_salt_chars(self):
        """test genconfig() honors salt_chars"""
        self.require_salt_info()

        handler = self.handler
        mx = handler.max_salt_size
        mn = handler.min_salt_size
        cs = handler.salt_chars
        raw = isinstance(cs, bytes)

        # make sure all listed chars are accepted
        chunk = mx or 32
        for i in irange(0,len(cs),chunk):
            salt = cs[i:i+chunk]
            if len(salt) < mn:
                salt = (salt*(mn//len(salt)+1))[:chunk]
            salt = self.prepare_salt(salt)
            self.do_genconfig(salt=salt)

        # check some invalid salt chars, make sure they're rejected
        source = u('\x00\xff')
        if raw:
            source = source.encode("latin-1")
        chunk = max(mn, 1)
        for c in source:
            if c not in cs:
                self.assertRaises(ValueError, self.do_genconfig, salt=c*chunk,
                                  __msg__="invalid salt char %r:" % (c,))

    @property
    def salt_type(self):
        """hack to determine salt keyword's datatype"""
        # NOTE: cisco_type7 uses 'int'
        if getattr(self.handler, "_salt_is_bytes", False):
            return bytes
        else:
            return unicode

    def test_15_salt_type(self):
        """test non-string salt values"""
        self.require_salt()
        salt_type = self.salt_type

        # should always throw error for random class.
        class fake(object):
            pass
        self.assertRaises(TypeError, self.do_encrypt, 'stub', salt=fake())

        # unicode should be accepted only if salt_type is unicode.
        if salt_type is not unicode:
            self.assertRaises(TypeError, self.do_encrypt, 'stub', salt=u('x'))

        # bytes should be accepted only if salt_type is bytes,
        # OR if salt type is unicode and running PY2 - to allow native strings.
        if not (salt_type is bytes or (PY2 and salt_type is unicode)):
            self.assertRaises(TypeError, self.do_encrypt, 'stub', salt=b'x')

    #===================================================================
    # rounds
    #===================================================================
    def require_rounds_info(self):
        if not has_rounds_info(self.handler):
            raise self.skipTest("handler lacks rounds attributes")

    def test_20_optional_rounds_attributes(self):
        """validate optional rounds attributes"""
        self.require_rounds_info()

        cls = self.handler
        AssertionError = self.failureException

        # check max_rounds
        if cls.max_rounds is None:
            raise AssertionError("max_rounds not specified")
        if cls.max_rounds < 1:
            raise AssertionError("max_rounds must be >= 1")

        # check min_rounds
        if cls.min_rounds < 0:
            raise AssertionError("min_rounds must be >= 0")
        if cls.min_rounds > cls.max_rounds:
            raise AssertionError("min_rounds must be <= max_rounds")

        # check default_rounds
        if cls.default_rounds is not None:
            if cls.default_rounds < cls.min_rounds:
                raise AssertionError("default_rounds must be >= min_rounds")
            if cls.default_rounds > cls.max_rounds:
                raise AssertionError("default_rounds must be <= max_rounds")

        # check rounds_cost
        if cls.rounds_cost not in rounds_cost_values:
            raise AssertionError("unknown rounds cost constant: %r" % (cls.rounds_cost,))

    def test_21_rounds_limits(self):
        """test encrypt() / genconfig() honors rounds limits"""
        self.require_rounds_info()
        handler = self.handler
        min_rounds = handler.min_rounds

        # check min is accepted
        self.do_genconfig(rounds=min_rounds)
        self.do_encrypt('stub', rounds=min_rounds)

        # check min-1 is rejected
        self.assertRaises(ValueError, self.do_genconfig, rounds=min_rounds-1)
        self.assertRaises(ValueError, self.do_encrypt, 'stub',
                          rounds=min_rounds-1)

        # TODO: check relaxed mode clips min-1

        # handle max rounds
        max_rounds = handler.max_rounds
        if max_rounds is None:
            # check large value is accepted
            self.do_genconfig(rounds=(1<<31)-1)
        else:
            # check max is accepted
            self.do_genconfig(rounds=max_rounds)

            # check max+1 is rejected
            self.assertRaises(ValueError, self.do_genconfig,
                              rounds=max_rounds+1)
            self.assertRaises(ValueError, self.do_encrypt, 'stub',
                              rounds=max_rounds+1)

            # TODO: check relaxed mode clips max+1

    #===================================================================
    # idents
    #===================================================================
    def test_30_HasManyIdents(self):
        """validate HasManyIdents configuration"""
        cls = self.handler
        if not isinstance(cls, type) or not issubclass(cls, uh.HasManyIdents):
            raise self.skipTest("handler doesn't derive from HasManyIdents")

        # check settings
        self.assertTrue('ident' in cls.setting_kwds)

        # check ident_values list
        for value in cls.ident_values:
            self.assertIsInstance(value, unicode,
                                  "cls.ident_values must be unicode:")
        self.assertTrue(len(cls.ident_values)>1,
                        "cls.ident_values must have 2+ elements:")

        # check default_ident value
        self.assertIsInstance(cls.default_ident, unicode,
                              "cls.default_ident must be unicode:")
        self.assertTrue(cls.default_ident in cls.ident_values,
                        "cls.default_ident must specify member of cls.ident_values")

        # check optional aliases list
        if cls.ident_aliases:
            for alias, ident in iteritems(cls.ident_aliases):
                self.assertIsInstance(alias, unicode,
                                      "cls.ident_aliases keys must be unicode:") # XXX: allow ints?
                self.assertIsInstance(ident, unicode,
                                      "cls.ident_aliases values must be unicode:")
                self.assertTrue(ident in cls.ident_values,
                                "cls.ident_aliases must map to cls.ident_values members: %r" % (ident,))

        # check constructor validates ident correctly.
        handler = cls
        hash = self.get_sample_hash()[1]
        kwds = handler.parsehash(hash)
        del kwds['ident']

        # ... accepts good ident
        handler(ident=cls.default_ident, **kwds)

        # ... requires ident w/o defaults
        self.assertRaises(TypeError, handler, **kwds)

        # ... supplies default ident
        handler(use_defaults=True, **kwds)

        # ... rejects bad ident
        self.assertRaises(ValueError, handler, ident='xXx', **kwds)

    # TODO: check various supported idents

    #===================================================================
    # passwords
    #===================================================================
    def test_60_secret_size(self):
        """test password size limits"""
        sc = self.secret_size
        base = "too many secrets" # 16 chars
        alt = 'x' # char that's not in base string
        if sc is not None:
            # hash only counts the first <sc> characters; eg: bcrypt, des-crypt

            # create & hash string that's exactly sc+1 chars
            secret = repeat_string(base, sc+1)
            hash = self.do_encrypt(secret)

            # check sc value isn't too large by verifying that sc-1'th char
            # affects hash
            secret2 = secret[:-2] + alt + secret[-1]
            self.assertFalse(self.do_verify(secret2, hash),
                            "secret_size value is too large")

            # check sc value isn't too small by verifying adding sc'th char
            # *doesn't* affect hash
            secret3 = secret[:-1] + alt
            self.assertTrue(self.do_verify(secret3, hash),
                            "secret_size value is too small")

        else:
            # hash counts all characters; e.g. md5-crypt

            # NOTE: this doesn't do an exhaustive search to verify algorithm
            # doesn't have some cutoff point, it just tries
            # 1024-character string, and alters the last char.
            # as long as algorithm doesn't clip secret at point <1024,
            # the new secret shouldn't verify.
            secret = base * 64
            hash = self.do_encrypt(secret)
            secret2 = secret[:-1] + alt
            self.assertFalse(self.do_verify(secret2, hash),
                             "full password not used in digest")

    def test_61_secret_case_sensitive(self):
        """test password case sensitivity"""
        hash_insensitive = self.secret_case_insensitive is True
        verify_insensitive = self.secret_case_insensitive in [True,
                                                              "verify-only"]

        lower = 'test'
        upper = 'TEST'
        h1 = self.do_encrypt(lower)
        if verify_insensitive and not self.is_disabled_handler:
            self.assertTrue(self.do_verify(upper, h1),
                            "verify() should not be case sensitive")
        else:
            self.assertFalse(self.do_verify(upper, h1),
                             "verify() should be case sensitive")

        h2 = self.do_genhash(upper, h1)
        if hash_insensitive or self.is_disabled_handler:
            self.assertEqual(h2, h1,
                             "genhash() should not be case sensitive")
        else:
            self.assertNotEqual(h2, h1,
                                "genhash() should be case sensitive")

    def test_62_secret_border(self):
        """test non-string passwords are rejected"""
        hash = self.get_sample_hash()[1]

        # secret=None
        self.assertRaises(TypeError, self.do_encrypt, None)
        self.assertRaises(TypeError, self.do_genhash, None, hash)
        self.assertRaises(TypeError, self.do_verify, None, hash)

        # secret=int (picked as example of entirely wrong class)
        self.assertRaises(TypeError, self.do_encrypt, 1)
        self.assertRaises(TypeError, self.do_genhash, 1, hash)
        self.assertRaises(TypeError, self.do_verify, 1, hash)

    def test_63_large_secret(self):
        """test MAX_PASSWORD_SIZE is enforced"""
        from passlib.exc import PasswordSizeError
        from passlib.utils import MAX_PASSWORD_SIZE
        secret = '.' * (1+MAX_PASSWORD_SIZE)
        hash = self.get_sample_hash()[1]
        self.assertRaises(PasswordSizeError, self.do_genhash, secret, hash)
        self.assertRaises(PasswordSizeError, self.do_encrypt, secret)
        self.assertRaises(PasswordSizeError, self.do_verify, secret, hash)

    def test_64_forbidden_chars(self):
        """test forbidden characters not allowed in password"""
        chars = self.forbidden_characters
        if not chars:
            raise self.skipTest("none listed")
        base = u('stub')
        if isinstance(chars, bytes):
            from passlib.utils.compat import iter_byte_chars
            chars = iter_byte_chars(chars)
            base = base.encode("ascii")
        for c in chars:
            self.assertRaises(ValueError, self.do_encrypt, base + c + base)

    #===================================================================
    # check identify(), verify(), genhash() against test vectors
    #===================================================================
    def is_secret_8bit(self, secret):
        secret = self.populate_context(secret, {})
        return not is_ascii_safe(secret)

    def expect_os_crypt_failure(self, secret):
        """
        check if we're expecting potential verify failure due to crypt.crypt() encoding limitation
        """
        if PY3 and self.backend == "os_crypt" and isinstance(secret, bytes):
            try:
                secret.decode("utf-8")
            except UnicodeDecodeError:
                return True
        return False

    def test_70_hashes(self):
        """test known hashes"""

        # sanity check
        self.assertTrue(self.known_correct_hashes or self.known_correct_configs,
                        "test must set at least one of 'known_correct_hashes' "
                        "or 'known_correct_configs'")

        # run through known secret/hash pairs
        saw8bit = False
        for secret, hash in self.iter_known_hashes():
            if self.is_secret_8bit(secret):
                saw8bit = True

            # hash should be positively identified by handler
            self.assertTrue(self.do_identify(hash),
                "identify() failed to identify hash: %r" % (hash,))

            # check if what we're about to do is expected to fail due to crypt.crypt() limitation.
            expect_os_crypt_failure = self.expect_os_crypt_failure(secret)
            try:

                # secret should verify successfully against hash
                self.check_verify(secret, hash, "verify() of known hash failed: "
                                  "secret=%r, hash=%r" % (secret, hash))

                # genhash() should reproduce same hash
                result = self.do_genhash(secret, hash)
                self.assertIsInstance(result, str,
                    "genhash() failed to return native string: %r" % (result,))
                self.assertEqual(result, hash,  "genhash() failed to reproduce "
                    "known hash: secret=%r, hash=%r: result=%r" %
                    (secret, hash, result))

            except MissingBackendError:
                if not expect_os_crypt_failure:
                    raise

        # would really like all handlers to have at least one 8-bit test vector
        if not saw8bit:
            warn("%s: no 8-bit secrets tested" % self.__class__)

    def test_71_alternates(self):
        """test known alternate hashes"""
        if not self.known_alternate_hashes:
            raise self.skipTest("no alternate hashes provided")
        for alt, secret, hash in self.known_alternate_hashes:

            # hash should be positively identified by handler
            self.assertTrue(self.do_identify(hash),
                "identify() failed to identify alternate hash: %r" %
                (hash,))

            # secret should verify successfully against hash
            self.check_verify(secret, alt, "verify() of known alternate hash "
                              "failed: secret=%r, hash=%r" % (secret, alt))

            # genhash() should reproduce canonical hash
            result = self.do_genhash(secret, alt)
            self.assertIsInstance(result, str,
                "genhash() failed to return native string: %r" % (result,))
            self.assertEqual(result, hash,  "genhash() failed to normalize "
                "known alternate hash: secret=%r, alt=%r, hash=%r: "
                "result=%r" % (secret, alt, hash, result))

    def test_72_configs(self):
        """test known config strings"""
        # special-case handlers without settings
        if not self.handler.setting_kwds:
            self.assertFalse(self.known_correct_configs,
                            "handler should not have config strings")
            raise self.skipTest("hash has no settings")

        if not self.known_correct_configs:
            # XXX: make this a requirement?
            raise self.skipTest("no config strings provided")

        # make sure config strings work (hashes in list tested in test_70)
        if self.filter_config_warnings:
            warnings.filterwarnings("ignore", category=PasslibHashWarning)
        for config, secret, hash in self.known_correct_configs:

            # config should be positively identified by handler
            self.assertTrue(self.do_identify(config),
                "identify() failed to identify known config string: %r" %
                (config,))

            # verify() should throw error for config strings.
            self.assertRaises(ValueError, self.do_verify, secret, config,
                __msg__="verify() failed to reject config string: %r" %
                (config,))

            # genhash() should reproduce hash from config.
            result = self.do_genhash(secret, config)
            self.assertIsInstance(result, str,
                "genhash() failed to return native string: %r" % (result,))
            self.assertEqual(result, hash,  "genhash() failed to reproduce "
                "known hash from config: secret=%r, config=%r, hash=%r: "
                "result=%r" % (secret, config, hash, result))

    def test_73_unidentified(self):
        """test known unidentifiably-mangled strings"""
        if not self.known_unidentified_hashes:
            raise self.skipTest("no unidentified hashes provided")
        for hash in self.known_unidentified_hashes:

            # identify() should reject these
            self.assertFalse(self.do_identify(hash),
                "identify() incorrectly identified known unidentifiable "
                "hash: %r" % (hash,))

            # verify() should throw error
            self.assertRaises(ValueError, self.do_verify, 'stub', hash,
                __msg__= "verify() failed to throw error for unidentifiable "
                "hash: %r" % (hash,))

            # genhash() should throw error
            self.assertRaises(ValueError, self.do_genhash, 'stub', hash,
                __msg__= "genhash() failed to throw error for unidentifiable "
                "hash: %r" % (hash,))

    def test_74_malformed(self):
        """test known identifiable-but-malformed strings"""
        if not self.known_malformed_hashes:
            raise self.skipTest("no malformed hashes provided")
        for hash in self.known_malformed_hashes:

            # identify() should accept these
            self.assertTrue(self.do_identify(hash),
                "identify() failed to identify known malformed "
                "hash: %r" % (hash,))

            # verify() should throw error
            self.assertRaises(ValueError, self.do_verify, 'stub', hash,
                __msg__= "verify() failed to throw error for malformed "
                "hash: %r" % (hash,))

            # genhash() should throw error
            self.assertRaises(ValueError, self.do_genhash, 'stub', hash,
                __msg__= "genhash() failed to throw error for malformed "
                "hash: %r" % (hash,))

    def test_75_foreign(self):
        """test known foreign hashes"""
        if self.accepts_all_hashes:
            raise self.skipTest("not applicable")
        if not self.known_other_hashes:
            raise self.skipTest("no foreign hashes provided")
        for name, hash in self.known_other_hashes:
            # NOTE: most tests use default list of foreign hashes,
            # so they may include ones belonging to that hash...
            # hence the 'own' logic.

            if name == self.handler.name:
                # identify should accept these
                self.assertTrue(self.do_identify(hash),
                    "identify() failed to identify known hash: %r" % (hash,))

                # verify & genhash should NOT throw error
                self.do_verify('stub', hash)
                result = self.do_genhash('stub', hash)
                self.assertIsInstance(result, str,
                    "genhash() failed to return native string: %r" % (result,))

            else:
                # identify should reject these
                self.assertFalse(self.do_identify(hash),
                    "identify() incorrectly identified hash belonging to "
                    "%s: %r" % (name, hash))

                # verify should throw error
                self.assertRaises(ValueError, self.do_verify, 'stub', hash,
                    __msg__= "verify() failed to throw error for hash "
                    "belonging to %s: %r" % (name, hash,))

                # genhash() should throw error
                self.assertRaises(ValueError, self.do_genhash, 'stub', hash,
                    __msg__= "genhash() failed to throw error for hash "
                    "belonging to %s: %r" % (name, hash))

    def test_76_hash_border(self):
        """test non-string hashes are rejected"""
        #
        # test hash=None is rejected (except if config=None)
        #
        self.assertRaises(TypeError, self.do_identify, None)
        self.assertRaises(TypeError, self.do_verify, 'stub', None)
        if self.supports_config_string:
            self.assertRaises(TypeError, self.do_genhash, 'stub', None)
        else:
            result = self.do_genhash('stub', None)
            self.check_returned_native_str(result, "genhash")

        #
        # test hash=int is rejected (picked as example of entirely wrong type)
        #
        self.assertRaises(TypeError, self.do_identify, 1)
        self.assertRaises(TypeError, self.do_verify, 'stub', 1)
        self.assertRaises(TypeError, self.do_genhash, 'stub', 1)

        #
        # test hash='' is rejected for all but the plaintext hashes
        #
        for hash in [u(''), b'']:
            if self.accepts_all_hashes:
                # then it accepts empty string as well.
                self.assertTrue(self.do_identify(hash))
                self.do_verify('stub', hash)
                result = self.do_genhash('stub', hash)
                self.check_returned_native_str(result, "genhash")
            else:
                # otherwise it should reject them
                self.assertFalse(self.do_identify(hash),
                    "identify() incorrectly identified empty hash")
                self.assertRaises(ValueError, self.do_verify, 'stub', hash,
                    __msg__="verify() failed to reject empty hash")
                self.assertRaises(ValueError, self.do_genhash, 'stub', hash,
                    __msg__="genhash() failed to reject empty hash")

        #
        # test identify doesn't throw decoding errors on 8-bit input
        #
        self.do_identify('\xe2\x82\xac\xc2\xa5$') # utf-8
        self.do_identify('abc\x91\x00') # non-utf8

    #===================================================================
    # fuzz testing
    #===================================================================
    def test_77_fuzz_input(self):
        """test random passwords and options

        This test attempts to perform some basic fuzz testing of the hash,
        based on whatever information can be found about it.
        It does as much as it can within a fixed amount of time
        (defaults to 1 second, but can be overridden via $PASSLIB_TEST_FUZZ_TIME).
        It tests the following:

        * randomly generated passwords including extended unicode chars
        * randomly selected rounds values (if rounds supported)
        * randomly selected salt sizes (if salts supported)
        * randomly selected identifiers (if multiple found)
        * runs output of selected backend against other available backends
          (if any) to detect errors occurring between different backends.
        * runs output against other "external" verifiers such as OS crypt()
        """
        if self.is_disabled_handler:
            raise self.skipTest("not applicable")

        # gather info
        from passlib.utils import tick
        handler = self.handler
        disabled = self.is_disabled_handler
        max_time = self.max_fuzz_time
        if max_time <= 0:
            raise self.skipTest("disabled by test mode")
        verifiers = self.get_fuzz_verifiers()
        def vname(v):
            return (v.__doc__ or v.__name__).splitlines()[0]

        # do as many tests as possible for max_time seconds
        stop = tick() + max_time
        count = 0
        while tick() <= stop:
            # generate random password & options
            secret, other, kwds = self.get_fuzz_settings()
            ctx = dict((k,kwds[k]) for k in handler.context_kwds if k in kwds)

            # create new hash
            hash = self.do_encrypt(secret, **kwds)
            ##log.debug("fuzz test: hash=%r secret=%r other=%r",
            ##          hash, secret, other)

            # run through all verifiers we found.
            for verify in verifiers:
                name = vname(verify)
                result = verify(secret, hash, **ctx)
                if result == "skip": # let verifiers signal lack of support
                    continue
                assert result is True or result is False
                if not result:
                    raise self.failureException("failed to verify against %s: "
                                                "secret=%r config=%r hash=%r" %
                                                (name, secret, kwds, hash))
                # occasionally check that some other secrets WON'T verify
                # against this hash.
                if rng.random() < .1:
                    result = verify(other, hash, **ctx)
                    if result and result != "skip":
                        raise self.failureException("was able to verify wrong "
                            "password using %s: wrong_secret=%r real_secret=%r "
                            "config=%r hash=%r" % (name, other, secret, kwds, hash))
            count +=1

        log.debug("fuzz test: %r checked %d passwords against %d verifiers (%s)",
                  self.descriptionPrefix,  count, len(verifiers),
                  ", ".join(vname(v) for v in verifiers))

    def test_78_fuzz_threading(self):
        """run test_77 simultaneously in multiple threads
        in an attempt to detect any concurrency issues
        (e.g. the bug fixed by pybcrypt 0.3)
        """
        import threading

        # check if this test should run
        if self.is_disabled_handler:
            raise self.skipTest("not applicable")
        thread_count = self.fuzz_thread_count
        if not thread_count or self.max_fuzz_time <= 0:
            raise self.skipTest("disabled by test mode")

        # buffer to hold errors thrown by threads
        failed_lock = threading.Lock()
        failed = [0]

        # launch <thread count> threads, all of which run
        # test_77_fuzz_input(), and see if any errors get thrown.
        # if hash has concurrency issues, this should reveal it.
        def wrapper():
            try:
                self.test_77_fuzz_input()
            except:
                with failed_lock:
                    failed[0] += 1
                raise
        def launch(n):
            name = "Fuzz-Thread-%d (%s.test_78_fuzz_threading)" % (n, self.__class__.__name__)
            thread = threading.Thread(target=wrapper, name=name)
            thread.setDaemon(True)
            thread.start()
            return thread
        threads = [launch(n) for n in irange(thread_count)]

        # wait until all threads exit
        for thread in threads:
            thread.join()

        # if any thread threw an error, raise one ourselves.
        if failed[0]:
            raise self.fail("%d/%d threads failed concurrent fuzz testing "
                      "(see error log for details)" % (failed[0], thread_count))

    #---------------------------------------------------------------
    # fuzz constants & helpers
    #---------------------------------------------------------------

    # alphabet for randomly generated passwords
    fuzz_password_alphabet = u('qwertyASDF1234<>.@*#! \u00E1\u0259\u0411\u2113')

    # encoding when testing bytes
    fuzz_password_encoding = "utf-8"

    @property
    def max_fuzz_time(self):
        """amount of time to spend on fuzz testing"""
        value = float(os.environ.get("PASSLIB_TEST_FUZZ_TIME") or 0)
        if value:
            return value
        elif TEST_MODE(max="quick"):
            return 0
        elif TEST_MODE(max="default"):
            return 1
        else:
            return 5

    @property
    def fuzz_thread_count(self):
        """number of threads for threaded fuzz testing"""
        value = int(os.environ.get("PASSLIB_TEST_FUZZ_THREADS") or 0)
        if value:
            return value
        elif TEST_MODE(max="quick"):
            return 0
        elif TEST_MODE(max="default"):
            return 10
        else:
            return 20

    def os_supports_ident(self, ident):
        """whether native OS crypt() supports particular ident value"""
        return True

    #---------------------------------------------------------------
    # fuzz verifiers
    #---------------------------------------------------------------
    def get_fuzz_verifiers(self):
        """return list of password verifiers (including external libs)

        used by fuzz testing.
        verifiers should be callable with signature
        ``func(password: unicode, hash: ascii str) -> ok: bool``.
        """
        handler = self.handler
        verifiers = []

        # call all methods starting with prefix in order to create
        # any verifiers.
        prefix = "fuzz_verifier_"
        for name in dir(self):
            if name.startswith(prefix):
                func = getattr(self, name)()
                if func is not None:
                    verifiers.append(func)

        # create verifiers for any other available backends
        if hasattr(handler, "backends") and TEST_MODE("full"):
            def maker(backend):
                def func(secret, hash):
                    with temporary_backend(handler, backend):
                        return handler.verify(secret, hash)
                func.__name__ = "check_" + backend + "_backend"
                func.__doc__ = backend + "-backend"
                return func
            cur = handler.get_backend()
            for backend in handler.backends:
                if backend != cur and handler.has_backend(backend):
                    verifiers.append(maker(backend))

        return verifiers

    def fuzz_verifier_default(self):
        # test against self
        def check_default(secret, hash, **ctx):
            return self.do_verify(secret, hash, **ctx)
        if self.backend:
            check_default.__doc__ = self.backend + "-backend"
        else:
            check_default.__doc__ = "self"
        return check_default

    def fuzz_verifier_crypt(self):
        """test results against OS crypt()"""
        handler = self.handler
        if self.using_patched_crypt or not has_crypt_support(handler):
            return None
        from crypt import crypt
        def check_crypt(secret, hash):
            """stdlib-crypt"""
            if not self.os_supports_ident(hash):
                return "skip"
            secret = to_native_str(secret, self.fuzz_password_encoding)
            return crypt(secret, hash) == hash
        return check_crypt

    #---------------------------------------------------------------
    # fuzz settings generation
    #---------------------------------------------------------------
    def get_fuzz_settings(self):
        """generate random password and options for fuzz testing"""
        prefix = "fuzz_setting_"
        kwds = {}
        for name in dir(self):
            if name.startswith(prefix):
                value = getattr(self, name)()
                if value is not None:
                    kwds[name[len(prefix):]] = value
        secret, other = self.get_fuzz_password_pair()
        return secret, other, kwds

    def fuzz_setting_rounds(self):
        handler = self.handler
        if not has_rounds_info(handler):
            return None
        default = handler.default_rounds or handler.min_rounds
        lower = handler.min_rounds
        if handler.rounds_cost == "log2":
            upper = default
        else:
            upper = min(default*2, handler.max_rounds)
        return randintgauss(lower, upper, default, default*.5)

    def fuzz_setting_salt_size(self):
        handler = self.handler
        if not (has_salt_info(handler) and 'salt_size' in handler.setting_kwds):
            return None
        default = handler.default_salt_size
        lower = handler.min_salt_size
        upper = handler.max_salt_size or default*4
        return randintgauss(lower, upper, default, default*.5)

    def fuzz_setting_ident(self):
        handler = self.handler
        if 'ident' not in handler.setting_kwds or not hasattr(handler, "ident_values"):
            return None
        if rng.random() < .5:
            return None
        # resolve wrappers before reading values
        handler = getattr(handler, "wrapped", handler)
        ident = rng.choice(handler.ident_values)
        if self.backend == "os_crypt" and not self.using_patched_crypt and not self.os_supports_ident(ident):
            return None
        return ident

    #---------------------------------------------------------------
    # fuzz password generation
    #---------------------------------------------------------------
    def get_fuzz_password(self):
        """generate random passwords for fuzz testing"""
        # occasionally try an empty password
        if rng.random() < .0001:
            return u('')
        # otherwise alternate between large and small passwords.
        if rng.random() < .5:
            size = randintgauss(1, 50, 15, 15)
        else:
            size = randintgauss(50, 99, 70, 20)
        return getrandstr(rng, self.fuzz_password_alphabet, size)

    def accept_fuzz_pair(self, secret, other):
        """verify fuzz pair contains different passwords"""
        return secret != other

    def get_fuzz_password_pair(self):
        """generate random password, and non-matching alternate password"""
        secret = self.get_fuzz_password()
        while True:
            other = self.get_fuzz_password()
            if self.accept_fuzz_pair(secret, other):
                break
        if rng.randint(0,1):
            secret = secret.encode(self.fuzz_password_encoding)
        if rng.randint(0,1):
            other = other.encode(self.fuzz_password_encoding)
        return secret, other

    #===================================================================
    # eoc
    #===================================================================

#=============================================================================
# HandlerCase mixins providing additional tests for certain hashes
#=============================================================================
class OsCryptMixin(HandlerCase):
    """helper used by create_backend_case() which adds additional features
    to test the os_crypt backend.

    * if crypt support is missing, inserts fake crypt support to simulate
      a working safe_crypt, to test passlib's codepath as fully as possible.

    * extra tests to verify non-conformant crypt implementations are handled
      correctly.

    * check that native crypt support is detected correctly for known platforms.
    """
    #===================================================================
    # option flags
    #===================================================================
    # platforms that are known to support / not support this hash natively.
    # list of (platform_regex, True|False|None) entries.
    platform_crypt_support = []

    #===================================================================
    # instance attrs
    #===================================================================
    __unittest_skip = True

    # force this backend
    backend = "os_crypt"

    # flag read by HandlerCase to detect if fake os crypt is enabled.
    using_patched_crypt = False

    #===================================================================
    # setup
    #===================================================================
    def setUp(self):
        assert self.backend == "os_crypt"
        if not self.handler.has_backend("os_crypt"):
            self.handler.get_backend() # hack to prevent recursion issue
            self._patch_safe_crypt()
        super(OsCryptMixin, self).setUp()

    # alternate handler to use for fake os_crypt,
    # e.g. bcrypt_sha256 uses bcrypt
    fallback_os_crypt_handler = None

    def _patch_safe_crypt(self):
        """if crypt() doesn't support current hash alg, this patches
        safe_crypt() so that it transparently uses another one of the handler's
        backends, so that we can go ahead and test as much of code path
        as possible.
        """
        handler = self.fallback_os_crypt_handler or self.handler
        # resolve wrappers, since we want to return crypt compatible hash.
        while hasattr(handler, "wrapped"):
            handler = handler.wrapped
        alt_backend = self.find_crypt_replacement()
        if not alt_backend:
            raise AssertionError("handler has no available backends!")

        # create subclass of handler, which we swap to an alternate backend.
        # NOTE: not switching original class's backend, since classes like bcrypt
        #       run some checks when backend is set, that can cause recursion error
        #       when orig backend is restored.
        alt_handler = type('%s_%s_wrapper' % (handler.name, alt_backend), (handler,), {})
        alt_handler._backend = None  # ensure full backend load into subclass
        alt_handler.set_backend(alt_backend)

        import passlib.utils as mod

        def crypt_stub(secret, hash):
            # with temporary_backend(alt_handler, alt_backend):
            hash = alt_handler.genhash(secret, hash)
            assert isinstance(hash, str)
            return hash

        self.addCleanup(setattr, mod, "_crypt", mod._crypt)
        mod._crypt = crypt_stub
        self.using_patched_crypt = True

    #===================================================================
    # custom tests
    #===================================================================

    # TODO: turn into decorator, and use mock library.
    def _use_mock_crypt(self):
        """
        patch passlib.utils.safe_crypt() so it returns mock value for duration of test.
        returns a function with signature ``setter(value)`` for controlling what value
        mocked-up safe_crypt() will return.
        """
        import passlib.utils as mod
        if not self.using_patched_crypt:
            self.addCleanup(setattr, mod, "_crypt", mod._crypt)
        def mock_crypt(secret, config):
            # let this value through so has_backend() will still work
            if secret == "test":
                return mock_crypt.__wrapped__(secret, config)
            else:
                return mock_crypt.value
        mock_crypt.__wrapped__ = mod._crypt
        mock_crypt.value = None
        mod._crypt = mock_crypt
        def setter(value):
            mock_crypt.value = value
        return setter

    def test_80_faulty_crypt(self):
        """test with faulty crypt()"""
        hash = self.get_sample_hash()[1]
        exc_types = (AssertionError,)
        setter = self._use_mock_crypt()

        def test(value):
            # set safe_crypt() to return specified value, and
            # make sure assertion error is raised by handler.
            setter(value)
            self.assertRaises(exc_types, self.do_genhash, "stub", hash)
            self.assertRaises(exc_types, self.do_encrypt, "stub")
            self.assertRaises(exc_types, self.do_verify, "stub", hash)

        test('$x' + hash[2:]) # detect wrong prefix
        test(hash[:-1]) # detect too short
        test(hash + 'x') # detect too long

    def test_81_crypt_fallback(self):
        """test per-call crypt() fallback"""
        # set safe_crypt to return None
        setter = self._use_mock_crypt()
        setter(None)
<<<<<<< HEAD
        if self.find_crypt_replacement():
            # handler should have a fallback to use when os_crypt backend refuses to handle secret.
=======
        if self.find_crypt_replacement(fallback=True):
            # handler should have a fallback to use
>>>>>>> 892756b2
            h1 = self.do_encrypt("stub")
            h2 = self.do_genhash("stub", h1)
            self.assertEqual(h2, h1)
            self.assertTrue(self.do_verify("stub", h1))
        else:
            # handler should give up
            from passlib.exc import MissingBackendError
            hash = self.get_sample_hash()[1]
            self.assertRaises(MissingBackendError, self.do_encrypt, 'stub')
            self.assertRaises(MissingBackendError, self.do_genhash, 'stub', hash)
            self.assertRaises(MissingBackendError, self.do_verify, 'stub', hash)

    def test_82_crypt_support(self):
        """test platform-specific crypt() support detection"""
        # NOTE: this is mainly just a sanity check to ensure the runtime
        #       detection is functioning correctly on some known platforms,
        #       so that I can feel more confident it'll work right on unknown ones.
        if hasattr(self.handler, "orig_prefix"):
            raise self.skipTest("not applicable to wrappers")
        platform = sys.platform
        for pattern, state in self.platform_crypt_support:
            if re.match(pattern, platform):
                break
        else:
            raise self.skipTest("no data for %r platform" % platform)
        if state is None:
            # e.g. platform='freebsd8' ... sha256_crypt not added until 8.3
            raise self.skipTest("varied support on %r platform" % platform)
        elif state != self.using_patched_crypt:
            return
        elif state:
            self.fail("expected %r platform would have native support "
                      "for %r" % (platform, self.handler.name))
        else:
            self.fail("did not expect %r platform would have native support "
                      "for %r" % (platform, self.handler.name))

    #===================================================================
    # eoc
    #===================================================================

class UserHandlerMixin(HandlerCase):
    """helper for handlers w/ 'user' context kwd; mixin for HandlerCase

    this overrides the HandlerCase test harness methods
    so that a username is automatically inserted to encrypt/verify
    calls. as well, passing in a pair of strings as the password
    will be interpreted as (secret,user)
    """
    #===================================================================
    # option flags
    #===================================================================
    default_user = "user"
    requires_user = True
    user_case_insensitive = False

    #===================================================================
    # instance attrs
    #===================================================================
    __unittest_skip = True

    #===================================================================
    # custom tests
    #===================================================================
    def test_80_user(self):
        """test user context keyword"""
        handler = self.handler
        password = 'stub'
        hash = handler.encrypt(password, user=self.default_user)

        if self.requires_user:
            self.assertRaises(TypeError, handler.encrypt, password)
            self.assertRaises(TypeError, handler.genhash, password, hash)
            self.assertRaises(TypeError, handler.verify, password, hash)
        else:
            # e.g. cisco_pix works with or without one.
            handler.encrypt(password)
            handler.genhash(password, hash)
            handler.verify(password, hash)

    def test_81_user_case(self):
        """test user case sensitivity"""
        lower = self.default_user.lower()
        upper = lower.upper()
        hash = self.do_encrypt('stub', user=lower)
        if self.user_case_insensitive:
            self.assertTrue(self.do_verify('stub', hash, user=upper),
                            "user should not be case sensitive")
        else:
            self.assertFalse(self.do_verify('stub', hash, user=upper),
                             "user should be case sensitive")

    def test_82_user_salt(self):
        """test user used as salt"""
        config = self.do_genconfig()
        h1 = self.do_genhash('stub', config, user='admin')
        h2 = self.do_genhash('stub', config, user='admin')
        self.assertEqual(h2, h1)
        h3 = self.do_genhash('stub', config, user='root')
        self.assertNotEqual(h3, h1)

    # TODO: user size? kinda dicey, depends on algorithm.

    #===================================================================
    # override test helpers
    #===================================================================
    def populate_context(self, secret, kwds):
        """insert username into kwds"""
        if isinstance(secret, tuple):
            secret, user = secret
        elif not self.requires_user:
            return secret
        else:
            user = self.default_user
        if 'user' not in kwds:
            kwds['user'] = user
        return secret

    #===================================================================
    # modify fuzz testing
    #===================================================================
    fuzz_user_alphabet = u("asdQWE123")

    def fuzz_setting_user(self):
        if not self.requires_user and rng.random() < .1:
            return None
        return getrandstr(rng, self.fuzz_user_alphabet, rng.randint(2,10))

    #===================================================================
    # eoc
    #===================================================================

class EncodingHandlerMixin(HandlerCase):
    """helper for handlers w/ 'encoding' context kwd; mixin for HandlerCase

    this overrides the HandlerCase test harness methods
    so that an encoding can be inserted to encrypt/verify
    calls by passing in a pair of strings as the password
    will be interpreted as (secret,encoding)
    """
    #===================================================================
    # instance attrs
    #===================================================================
    __unittest_skip = True

    # restrict stock passwords & fuzz alphabet to latin-1,
    # so different encodings can be tested safely.
    stock_passwords = [
        u("test"),
        b"test",
        u("\u00AC\u00BA"),
    ]

    fuzz_password_alphabet = u('qwerty1234<>.@*#! \u00AC')

    def populate_context(self, secret, kwds):
        """insert encoding into kwds"""
        if isinstance(secret, tuple):
            secret, encoding = secret
            kwds.setdefault('encoding', encoding)
        return secret
    #===================================================================
    # eoc
    #===================================================================

#=============================================================================
# warnings helpers
#=============================================================================
class reset_warnings(warnings.catch_warnings):
    """catch_warnings() wrapper which clears warning registry & filters"""
    def __init__(self, reset_filter="always", reset_registry=".*", **kwds):
        super(reset_warnings, self).__init__(**kwds)
        self._reset_filter = reset_filter
        self._reset_registry = re.compile(reset_registry) if reset_registry else None

    def __enter__(self):
        # let parent class archive filter state
        ret = super(reset_warnings, self).__enter__()

        # reset the filter to list everything
        if self._reset_filter:
            warnings.resetwarnings()
            warnings.simplefilter(self._reset_filter)

        # archive and clear the __warningregistry__ key for all modules
        # that match the 'reset' pattern.
        pattern = self._reset_registry
        if pattern:
            orig = self._orig_registry = {}
            for name, mod in sys.modules.items():
                if pattern.match(name):
                    reg = getattr(mod, "__warningregistry__", None)
                    if reg:
                        orig[name] = reg.copy()
                        reg.clear()
        return ret

    def __exit__(self, *exc_info):
        # restore warning registry for all modules
        pattern = self._reset_registry
        if pattern:
            # restore archived registry data
            orig = self._orig_registry
            for name, content in iteritems(orig):
                mod = sys.modules.get(name)
                if mod is None:
                    continue
                reg = getattr(mod, "__warningregistry__", None)
                if reg is None:
                    setattr(mod, "__warningregistry__", content)
                else:
                    reg.clear()
                    reg.update(content)
            # clear all registry entries that we didn't archive
            for name, mod in sys.modules.items():
                if pattern.match(name) and name not in orig:
                    reg = getattr(mod, "__warningregistry__", None)
                    if reg:
                        reg.clear()
        super(reset_warnings, self).__exit__(*exc_info)

#=============================================================================
# eof
#=============================================================================<|MERGE_RESOLUTION|>--- conflicted
+++ resolved
@@ -2063,6 +2063,7 @@
         # NOTE: not switching original class's backend, since classes like bcrypt
         #       run some checks when backend is set, that can cause recursion error
         #       when orig backend is restored.
+        # TODO: replace this with a .using() call
         alt_handler = type('%s_%s_wrapper' % (handler.name, alt_backend), (handler,), {})
         alt_handler._backend = None  # ensure full backend load into subclass
         alt_handler.set_backend(alt_backend)
@@ -2129,13 +2130,8 @@
         # set safe_crypt to return None
         setter = self._use_mock_crypt()
         setter(None)
-<<<<<<< HEAD
-        if self.find_crypt_replacement():
+        if self.find_crypt_replacement(fallback=True):
             # handler should have a fallback to use when os_crypt backend refuses to handle secret.
-=======
-        if self.find_crypt_replacement(fallback=True):
-            # handler should have a fallback to use
->>>>>>> 892756b2
             h1 = self.do_encrypt("stub")
             h2 = self.do_genhash("stub", h1)
             self.assertEqual(h2, h1)
