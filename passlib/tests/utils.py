"""helpers for passlib unittests"""
#=============================================================================
# imports
#=============================================================================
from __future__ import with_statement
# core
import logging; log = logging.getLogger(__name__)
import re
import os
import sys
import tempfile
import threading
import time
from passlib.exc import PasslibHashWarning
from passlib.utils.compat import PY27, PY_MIN_32, PY3, JYTHON
import warnings
from warnings import warn
# site
# pkg
from passlib.exc import MissingBackendError
import passlib.registry as registry
from passlib.tests.backports import TestCase as _TestCase, catch_warnings, skip, skipIf, skipUnless
from passlib.utils import has_rounds_info, has_salt_info, rounds_cost_values, \
                          classproperty, rng, getrandstr, is_ascii_safe, to_native_str, \
                          repeat_string, tick
from passlib.utils.compat import b, bytes, iteritems, irange, callable, \
                                 base_string_types, exc_err, u, unicode, PY2
import passlib.utils.handlers as uh
# local
__all__ = [
    # util funcs
    'TEST_MODE',
    'set_file', 'get_file',

    # unit testing
    'TestCase',
    'HandlerCase',
]

#=============================================================================
# environment detection
#=============================================================================
# figure out if we're running under GAE;
# some tests (e.g. FS writing) should be skipped.
# XXX: is there better way to do this?
try:
    import google.appengine
except ImportError:
    GAE = False
else:
    GAE = True

def ensure_mtime_changed(path):
    """ensure file's mtime has changed"""
    # NOTE: this is hack to deal w/ filesystems whose mtime resolution is >= 1s,
    #       when a test needs to be sure the mtime changed after writing to the file.
    last = os.path.getmtime(path)
    while os.path.getmtime(path) == last:
        time.sleep(0.1)
        os.utime(path, None)

def _get_timer_resolution(timer):
    def sample():
        start = cur = timer()
        while start == cur:
            cur = timer()
        return cur-start
    return min(sample() for _ in range(3))
TICK_RESOLUTION = _get_timer_resolution(tick)

#=============================================================================
# test mode
#=============================================================================
_TEST_MODES = ["quick", "default", "full"]
_test_mode = _TEST_MODES.index(os.environ.get("PASSLIB_TEST_MODE",
                                              "default").strip().lower())

def TEST_MODE(min=None, max=None):
    """check if test for specified mode should be enabled.

    ``"quick"``
        run the bare minimum tests to ensure functionality.
        variable-cost hashes are tested at their lowest setting.
        hash algorithms are only tested against the backend that will
        be used on the current host. no fuzz testing is done.

    ``"default"``
        same as ``"quick"``, except: hash algorithms are tested
        at default levels, and a brief round of fuzz testing is done
        for each hash.

    ``"full"``
        extra regression and internal tests are enabled, hash algorithms are tested
        against all available backends, unavailable ones are mocked whre possible,
        additional time is devoted to fuzz testing.
    """
    if min and _test_mode < _TEST_MODES.index(min):
        return False
    if max and _test_mode > _TEST_MODES.index(max):
        return False
    return True

#=============================================================================
# hash object inspection
#=============================================================================
def has_crypt_support(handler):
    """check if host's crypt() supports this natively"""
    if hasattr(handler, "orig_prefix"):
        # ignore wrapper classes
        return False
    return 'os_crypt' in getattr(handler, "backends", ()) and handler.has_backend("os_crypt")

def has_relaxed_setting(handler):
    """check if handler supports 'relaxed' kwd"""
    # FIXME: I've been lazy, should probably just add 'relaxed' kwd
    # to all handlers that derive from GenericHandler

    # ignore wrapper classes for now.. though could introspec.
    if hasattr(handler, "orig_prefix"):
        return False

    return 'relaxed' in handler.setting_kwds or issubclass(handler,
                                                           uh.GenericHandler)

def has_active_backend(handler):
    """return active backend for handler, if any"""
    if not hasattr(handler, "get_backend"):
        return "builtin"
    try:
        return handler.get_backend()
    except MissingBackendError:
        return None

def is_default_backend(handler, backend):
    """check if backend is the default for source"""
    try:
        orig = handler.get_backend()
    except MissingBackendError:
        return False
    try:
        return handler.set_backend("default") == backend
    finally:
        handler.set_backend(orig)

class temporary_backend(object):
    """temporarily set handler to specific backend"""
    def __init__(self, handler, backend=None):
        self.handler = handler
        self.backend = backend

    def __enter__(self):
        orig = self._orig = self.handler.get_backend()
        if self.backend:
            self.handler.set_backend(self.backend)
        return orig

    def __exit__(self, *exc_info):
        self.handler.set_backend(self._orig)

#=============================================================================
# misc helpers
#=============================================================================
def set_file(path, content):
    """set file to specified bytes"""
    if isinstance(content, unicode):
        content = content.encode("utf-8")
    with open(path, "wb") as fh:
        fh.write(content)

def get_file(path):
    """read file as bytes"""
    with open(path, "rb") as fh:
        return fh.read()

def tonn(source):
    """convert native string to non-native string"""
    if not isinstance(source, str):
        return source
    elif PY3:
        return source.encode("utf-8")
    else:
        try:
            return source.decode("utf-8")
        except UnicodeDecodeError:
            return source.decode("latin-1")

def limit(value, lower, upper):
    if value < lower:
        return lower
    elif value > upper:
        return upper
    return value

def randintgauss(lower, upper, mu, sigma):
    """hack used by fuzz testing"""
    return int(limit(rng.normalvariate(mu, sigma), lower, upper))

def quicksleep(delay):
    """because time.sleep() doesn't even have 10ms accuracy on some OSes"""
    start = tick()
    while tick()-start < delay:
        pass

#=============================================================================
# custom test harness
#=============================================================================

def patchAttr(test, obj, attr, value):
    """monkeypatch object value, restoring original on cleanup"""
    try:
        orig = getattr(obj, attr)
    except AttributeError:
        def cleanup():
            try:
                delattr(obj, attr)
            except AttributeError:
                pass
        test.addCleanup(cleanup)
    else:
        test.addCleanup(setattr, obj, attr, orig)
    setattr(obj, attr, value)

class TestCase(_TestCase):
    """passlib-specific test case class

    this class adds a number of features to the standard TestCase...
    * common prefix for all test descriptions
    * resets warnings filter & registry for every test
    * tweaks to message formatting
    * __msg__ kwd added to assertRaises()
    * suite of methods for matching against warnings
    """
    #===================================================================
    # add various custom features
    #===================================================================

    #---------------------------------------------------------------
    # make it easy for test cases to add common prefix to shortDescription
    #---------------------------------------------------------------

    # string prepended to all tests in TestCase
    descriptionPrefix = None

    def shortDescription(self):
        """wrap shortDescription() method to prepend descriptionPrefix"""
        desc = super(TestCase, self).shortDescription()
        prefix = self.descriptionPrefix
        if prefix:
            desc = "%s: %s" % (prefix, desc or str(self))
        return desc

    #---------------------------------------------------------------
    # hack things so nose and ut2 both skip subclasses who have
    # "__unittest_skip=True" set, or whose names start with "_"
    #---------------------------------------------------------------
    @classproperty
    def __unittest_skip__(cls):
        # NOTE: this attr is technically a unittest2 internal detail.
        name = cls.__name__
        return name.startswith("_") or \
               getattr(cls, "_%s__unittest_skip" % name, False)

    @classproperty
    def __test__(cls):
        # make nose just proxy __unittest_skip__
        return not cls.__unittest_skip__

    # flag to skip *this* class
    __unittest_skip = True

    #---------------------------------------------------------------
    # reset warning filters & registry before each test
    #---------------------------------------------------------------

    # flag to reset all warning filters & ignore state
    resetWarningState = True

    def setUp(self):
        super(TestCase, self).setUp()
        self.setUpWarnings()

    def setUpWarnings(self):
        """helper to init warning filters before subclass setUp()"""
        if self.resetWarningState:
            ctx = reset_warnings()
            ctx.__enter__()
            self.addCleanup(ctx.__exit__)

    #---------------------------------------------------------------
    # tweak message formatting so longMessage mode is only enabled
    # if msg ends with ":", and turn on longMessage by default.
    #---------------------------------------------------------------
    longMessage = True

    def _formatMessage(self, msg, std):
        if self.longMessage and msg and msg.rstrip().endswith(":"):
            return '%s %s' % (msg.rstrip(), std)
        else:
            return msg or std

    #---------------------------------------------------------------
    # override assertRaises() to support '__msg__' keyword
    #---------------------------------------------------------------
    def assertRaises(self, _exc_type, _callable=None, *args, **kwds):
        msg = kwds.pop("__msg__", None)
        if _callable is None:
            # FIXME: this ignores 'msg'
            return super(TestCase, self).assertRaises(_exc_type, None,
                                                      *args, **kwds)
        try:
            result = _callable(*args, **kwds)
        except _exc_type:
            return
        std = "function returned %r, expected it to raise %r" % (result,
                                                                 _exc_type)
        raise self.failureException(self._formatMessage(msg, std))

    #---------------------------------------------------------------
    # forbid a bunch of deprecated aliases so I stop using them
    #---------------------------------------------------------------
    def assertEquals(self, *a, **k):
        raise AssertionError("this alias is deprecated by unittest2")
    assertNotEquals = assertRegexMatches = assertEquals

    #===================================================================
    # custom methods for matching warnings
    #===================================================================
    def assertWarning(self, warning,
                             message_re=None, message=None,
                             category=None,
                             filename_re=None, filename=None,
                             lineno=None,
                             msg=None,
                             ):
        """check if warning matches specified parameters.
        'warning' is the instance of Warning to match against;
        can also be instance of WarningMessage (as returned by catch_warnings).
        """
        # check input type
        if hasattr(warning, "category"):
            # resolve WarningMessage -> Warning, but preserve original
            wmsg = warning
            warning = warning.message
        else:
            # no original WarningMessage, passed raw Warning
            wmsg = None

        # tests that can use a warning instance or WarningMessage object
        if message:
            self.assertEqual(str(warning), message, msg)
        if message_re:
            self.assertRegex(str(warning), message_re, msg)
        if category:
            self.assertIsInstance(warning, category, msg)

        # tests that require a WarningMessage object
        if filename or filename_re:
            if not wmsg:
                raise TypeError("matching on filename requires a "
                                "WarningMessage instance")
            real = wmsg.filename
            if real.endswith(".pyc") or real.endswith(".pyo"):
                # FIXME: should use a stdlib call to resolve this back
                #        to module's original filename.
                real = real[:-1]
            if filename:
                self.assertEqual(real, filename, msg)
            if filename_re:
                self.assertRegex(real, filename_re, msg)
        if lineno:
            if not wmsg:
                raise TypeError("matching on lineno requires a "
                                "WarningMessage instance")
            self.assertEqual(wmsg.lineno, lineno, msg)

    class _AssertWarningList(catch_warnings):
        """context manager for assertWarningList()"""
        def __init__(self, case, **kwds):
            self.case = case
            self.kwds = kwds
            self.__super = super(TestCase._AssertWarningList, self)
            self.__super.__init__(record=True)

        def __enter__(self):
            self.log = self.__super.__enter__()

        def __exit__(self, *exc_info):
            self.__super.__exit__(*exc_info)
            if not exc_info:
                self.case.assertWarningList(self.log, **self.kwds)

    def assertWarningList(self, wlist=None, desc=None, msg=None):
        """check that warning list (e.g. from catch_warnings) matches pattern"""
        if desc is None:
            assert wlist is not None
            return self._AssertWarningList(self, desc=wlist, msg=msg)
        # TODO: make this display better diff of *which* warnings did not match
        assert desc is not None
        if not isinstance(desc, (list,tuple)):
            desc = [desc]
        for idx, entry in enumerate(desc):
            if isinstance(entry, str):
                entry = dict(message_re=entry)
            elif isinstance(entry, type) and issubclass(entry, Warning):
                entry = dict(category=entry)
            elif not isinstance(entry, dict):
                raise TypeError("entry must be str, warning, or dict")
            try:
                data = wlist[idx]
            except IndexError:
                break
            self.assertWarning(data, msg=msg, **entry)
        else:
            if len(wlist) == len(desc):
                return
        std = "expected %d warnings, found %d: wlist=%s desc=%r" % \
                (len(desc), len(wlist), self._formatWarningList(wlist), desc)
        raise self.failureException(self._formatMessage(msg, std))

    def consumeWarningList(self, wlist, desc=None, *args, **kwds):
        """[deprecated] assertWarningList() variant that clears list afterwards"""
        if desc is None:
            desc = []
        self.assertWarningList(wlist, desc, *args, **kwds)
        del wlist[:]

    def _formatWarning(self, entry):
        tail = ""
        if hasattr(entry, "message"):
            # WarningMessage instance.
            tail = " filename=%r lineno=%r" % (entry.filename, entry.lineno)
            if entry.line:
                tail += " line=%r" % (entry.line,)
            entry = entry.message
        cls = type(entry)
        return "<%s.%s message=%r%s>" % (cls.__module__, cls.__name__,
                                           str(entry), tail)

    def _formatWarningList(self, wlist):
        return "[%s]" % ", ".join(self._formatWarning(entry) for entry in wlist)

    #===================================================================
    # capability tests
    #===================================================================
    def require_stringprep(self):
        """helper to skip test if stringprep is missing"""
        from passlib.utils import stringprep
        if not stringprep:
            from passlib.utils import _stringprep_missing_reason
            raise self.skipTest("not available - stringprep module is " +
                                _stringprep_missing_reason)

    def require_TEST_MODE(self, level):
        """skip test for all PASSLIB_TEST_MODE values below <level>"""
        if not TEST_MODE(level):
            raise self.skipTest("requires >= %r test mode" % level)

    def require_writeable_filesystem(self):
        """skip test if writeable FS not available"""
        if GAE:
            return self.skipTest("GAE doesn't offer read/write filesystem access")

    #===================================================================
    # other
    #===================================================================
    _mktemp_queue = None

    def mktemp(self, *args, **kwds):
        """create temp file that's cleaned up at end of test"""
        self.require_writeable_filesystem()
        fd, path = tempfile.mkstemp(*args, **kwds)
        os.close(fd)
        queue = self._mktemp_queue
        if queue is None:
            queue = self._mktemp_queue = []
            def cleaner():
                for path in queue:
                    if os.path.exists(path):
                        os.remove(path)
                del queue[:]
            self.addCleanup(cleaner)
        queue.append(path)
        return path

    #===================================================================
    # eoc
    #===================================================================

#=============================================================================
# other unittest helpers
#=============================================================================
RESERVED_BACKEND_NAMES = ["any", "default"]

class HandlerCase(TestCase):
    """base class for testing password hash handlers (esp passlib.utils.handlers subclasses)

    In order to use this to test a handler,
    create a subclass will all the appropriate attributes
    filled as listed in the example below,
    and run the subclass via unittest.

    .. todo::

        Document all of the options HandlerCase offers.

    .. note::

        This is subclass of :class:`unittest.TestCase`
        (or :class:`unittest2.TestCase` if available).
    """
    #===================================================================
    # class attrs - should be filled in by subclass
    #===================================================================

    #---------------------------------------------------------------
    # handler setup
    #---------------------------------------------------------------

    # handler class to test [required]
    handler = None

    # if set, run tests against specified backend
    backend = None

    #---------------------------------------------------------------
    # test vectors
    #---------------------------------------------------------------

    # list of (secret, hash) tuples which are known to be correct
    known_correct_hashes = []

    # list of (config, secret, hash) tuples are known to be correct
    known_correct_configs = []

    # list of (alt_hash, secret, hash) tuples, where alt_hash is a hash
    # using an alternate representation that should be recognized and verify
    # correctly, but should be corrected to match hash when passed through
    # genhash()
    known_alternate_hashes = []

    # hashes so malformed they aren't even identified properly
    known_unidentified_hashes = []

    # hashes which are identifiabled but malformed - they should identify()
    # as True, but cause an error when passed to genhash/verify.
    known_malformed_hashes = []

    # list of (handler name, hash) pairs for other algorithm's hashes that
    # handler shouldn't identify as belonging to it this list should generally
    # be sufficient (if handler name in list, that entry will be skipped)
    known_other_hashes = [
        ('des_crypt', '6f8c114b58f2c'),
        ('md5_crypt', '$1$dOHYPKoP$tnxS1T8Q6VVn3kpV8cN6o.'),
        ('sha512_crypt', "$6$rounds=123456$asaltof16chars..$BtCwjqMJGx5hrJhZywW"
         "vt0RLE8uZ4oPwcelCjmw2kSYu.Ec6ycULevoBK25fs2xXgMNrCzIMVcgEJAstJeonj1"),
    ]

    # passwords used to test basic encrypt behavior - generally
    # don't need to be overidden.
    stock_passwords = [
        u("test"),
        u("\u20AC\u00A5$"),
        b('\xe2\x82\xac\xc2\xa5$')
    ]

    #---------------------------------------------------------------
    # option flags
    #---------------------------------------------------------------

    # maximum number of chars which hash will include in digest.
    # ``None`` (the default) indicates the hash uses ALL of the password.
    secret_size = None

    # whether hash is case insensitive
    # True, False, or special value "verify-only" (which indicates
    # hash contains case-sensitive portion, but verifies is case-insensitive)
    secret_case_insensitive = False

    # flag if scheme accepts ALL hash strings (e.g. plaintext)
    accepts_all_hashes = False

    # flag indicating "disabled account" handler (e.g. unix_disabled)
    is_disabled_handler = False

    # flag/hack to filter PasslibHashWarning issued by test_72_configs()
    filter_config_warnings = False

    # forbid certain characters in passwords
    @classproperty
    def forbidden_characters(cls):
        # anything that supports crypt() interface should forbid null chars,
        # since crypt() uses null-terminated strings.
        if 'os_crypt' in getattr(cls.handler, "backends", ()):
            return b("\x00")
        return None

    #===================================================================
    # internal class attrs
    #===================================================================
    __unittest_skip = True

    @property
    def descriptionPrefix(self):
        handler = self.handler
        name = handler.name
        if hasattr(handler, "get_backend"):
            name += " (%s backend)" % (handler.get_backend(),)
        return name

    #===================================================================
    # internal instance attrs
    #===================================================================
    # indicates safe_crypt() has been patched to use another backend of handler.
    using_patched_crypt = False

    #===================================================================
    # support methods
    #===================================================================

    #---------------------------------------------------------------
    # configuration helpers
    #---------------------------------------------------------------
    @property
    def supports_config_string(self):
        return self.do_genconfig() is not None

    @classmethod
    def iter_known_hashes(cls):
        """iterate through known (secret, hash) pairs"""
        for secret, hash in cls.known_correct_hashes:
            yield secret, hash
        for config, secret, hash in cls.known_correct_configs:
            yield secret, hash
        for alt, secret, hash in cls.known_alternate_hashes:
            yield secret, hash

    def get_sample_hash(self):
        """test random sample secret/hash pair"""
        known = list(self.iter_known_hashes())
        return rng.choice(known)

    #---------------------------------------------------------------
    # test helpers
    #---------------------------------------------------------------
    def check_verify(self, secret, hash, msg=None, negate=False):
        """helper to check verify() outcome, honoring is_disabled_handler"""
        result = self.do_verify(secret, hash)
        self.assertTrue(result is True or result is False,
                        "verify() returned non-boolean value: %r" % (result,))
        if self.is_disabled_handler or negate:
            if not result:
                return
            if not msg:
                msg = ("verify incorrectly returned True: secret=%r, hash=%r" %
                       (secret, hash))
            raise self.failureException(msg)
        else:
            if result:
                return
            if not msg:
                msg = "verify failed: secret=%r, hash=%r" % (secret, hash)
            raise self.failureException(msg)

    def check_returned_native_str(self, result, func_name):
        self.assertIsInstance(result, str,
            "%s() failed to return native string: %r" % (func_name, result,))

    #---------------------------------------------------------------
    # PasswordHash helpers - wraps all calls to PasswordHash api,
    # so that subclasses can fill in defaults and account for other specialized behavior
    #---------------------------------------------------------------
    def populate_settings(self, kwds):
        """subclassable method to populate default settings"""
        # use lower rounds settings for certain test modes
        handler = self.handler
        if 'rounds' in handler.setting_kwds and 'rounds' not in kwds:
            mn = handler.min_rounds
            df = handler.default_rounds
            if TEST_MODE(max="quick"):
                # use minimum rounds for quick mode
                kwds['rounds'] = max(3, mn)
            else:
                # use default/16 otherwise
                factor = 3
                if getattr(handler, "rounds_cost", None) == "log2":
                    df -= factor
                else:
                    df //= (1<<factor)
                kwds['rounds'] = max(3, mn, df)

    def populate_context(self, secret, kwds):
        """subclassable method allowing 'secret' to be encode context kwds"""
        return secret

    def do_encrypt(self, secret, **kwds):
        """call handler's encrypt method with specified options"""
        secret = self.populate_context(secret, kwds)
        self.populate_settings(kwds)
        return self.handler.encrypt(secret, **kwds)

    def do_verify(self, secret, hash, **kwds):
        """call handler's verify method"""
        secret = self.populate_context(secret, kwds)
        return self.handler.verify(secret, hash, **kwds)

    def do_identify(self, hash):
        """call handler's identify method"""
        return self.handler.identify(hash)

    def do_genconfig(self, **kwds):
        """call handler's genconfig method with specified options"""
        self.populate_settings(kwds)
        return self.handler.genconfig(**kwds)

    def do_genhash(self, secret, config, **kwds):
        """call handler's genhash method with specified options"""
        secret = self.populate_context(secret, kwds)
        return self.handler.genhash(secret, config, **kwds)

    #---------------------------------------------------------------
    # automatically generate subclasses for testing specific backends,
    # and other backend helpers
    #---------------------------------------------------------------
    @classmethod
    def _enable_backend_case(cls, backend):
        """helper for create_backend_cases(); returns reason to skip backend, or None"""
        handler = cls.handler
        if not is_default_backend(handler, backend) and not TEST_MODE("full"):
            return "only default backend is being tested"
        if handler.has_backend(backend):
            return None
        if handler.name == "bcrypt" and backend == "builtin" and TEST_MODE("full"):
            # this will be auto-enabled under TEST_MODE 'full'.
            return None
        from passlib.utils import has_crypt
        if backend == "os_crypt" and has_crypt:
            if TEST_MODE("full") and cls.find_crypt_replacement():
                # in this case, HandlerCase will monkeypatch os_crypt
                # to use another backend, just so we can test os_crypt fully.
                return None
            else:
                return "hash not supported by os crypt()"
        return "backend not available"

    @classmethod
    def create_backend_cases(cls, backends, module=None):
        handler = cls.handler
        name = handler.name
        assert hasattr(handler, "backends"), "handler must support uh.HasManyBackends protocol"
        for backend in backends:
            assert backend in handler.backends, "unknown backend: %r" % (backend,)
            bases = (cls,)
            if backend == "os_crypt":
                bases += (OsCryptMixin,)
            subcls = type(
                "%s_%s_test" % (name, backend),
                bases,
                dict(
                    descriptionPrefix = "%s (%s backend)" % (name, backend),
                    backend = backend,
                    __module__= module or cls.__module__,
                )
            )
            skip_reason = cls._enable_backend_case(backend)
            if skip_reason:
                subcls = skip(skip_reason)(subcls)
            yield subcls

    @classmethod
    def find_crypt_replacement(cls):
        """find other backend which can be used to mock the os_crypt backend"""
        handler = cls.handler
        for name in handler.backends:
            if name != "os_crypt" and handler.has_backend(name):
                return name
        return None

    #===================================================================
    # setup
    #===================================================================
    def setUp(self):
        super(HandlerCase, self).setUp()

        # if needed, select specific backend for duration of test
        handler = self.handler
        backend = self.backend
        if backend:
            if not hasattr(handler, "set_backend"):
                raise RuntimeError("handler doesn't support multiple backends")
            self.addCleanup(handler.set_backend, handler.get_backend())
            handler.set_backend(backend)

    #===================================================================
    # basic tests
    #===================================================================
    def test_01_required_attributes(self):
        """validate required attributes"""
        handler = self.handler
        def ga(name):
            return getattr(handler, name, None)

        #
        # name should be a str, and valid
        #
        name = ga("name")
        self.assertTrue(name, "name not defined:")
        self.assertIsInstance(name, str, "name must be native str")
        self.assertTrue(name.lower() == name, "name not lower-case:")
        self.assertTrue(re.match("^[a-z0-9_]+$", name),
                        "name must be alphanum + underscore: %r" % (name,))

        #
        # setting_kwds should be specified
        #
        settings = ga("setting_kwds")
        self.assertTrue(settings is not None, "setting_kwds must be defined:")
        self.assertIsInstance(settings, tuple, "setting_kwds must be a tuple:")

        #
        # context_kwds should be specified
        #
        context = ga("context_kwds")
        self.assertTrue(context is not None, "context_kwds must be defined:")
        self.assertIsInstance(context, tuple, "context_kwds must be a tuple:")

        # XXX: any more checks needed?

    def test_02_config_workflow(self):
        """test basic config-string workflow

        this tests that genconfig() returns the expected types,
        and that identify() and genhash() handle the result correctly.
        """
        #
        # genconfig() should return native string,
        # or ``None`` if handler does not use a configuration string
        # (mostly used by static hashes)
        #
        config = self.do_genconfig()
        if self.supports_config_string:
            self.check_returned_native_str(config, "genconfig")
        else:
            self.assertIs(config, None)

        #
        # genhash() should always accept genconfig()'s output,
        # whether str OR None.
        #
        result = self.do_genhash('stub', config)
        self.check_returned_native_str(result, "genhash")

        #
        # verify() should never accept config strings
        #
        if self.supports_config_string:
            self.assertRaises(ValueError, self.do_verify, 'stub', config,
                __msg__="verify() failed to reject genconfig() output: %r" %
                (config,))
        else:
            self.assertRaises(TypeError, self.do_verify, 'stub', config)

        #
        # identify() should positively identify config strings if not None.
        #
        if self.supports_config_string:
            self.assertTrue(self.do_identify(config),
                "identify() failed to identify genconfig() output: %r" %
                (config,))
        else:
            self.assertRaises(TypeError, self.do_identify, config)

    def test_03_hash_workflow(self):
        """test basic hash-string workflow.

        this tests that encrypt()'s hashes are accepted
        by verify() and identify(), and regenerated correctly by genhash().
        the test is run against a couple of different stock passwords.
        """
        wrong_secret = 'stub'
        for secret in self.stock_passwords:

            #
            # encrypt() should generate native str hash
            #
            result = self.do_encrypt(secret)
            self.check_returned_native_str(result, "encrypt")

            #
            # verify() should work only against secret
            #
            self.check_verify(secret, result)
            self.check_verify(wrong_secret, result, negate=True)

            #
            # genhash() should reproduce original hash
            #
            other = self.do_genhash(secret, result)
            self.check_returned_native_str(other, "genhash")
            self.assertEqual(other, result, "genhash() failed to reproduce "
                             "hash: secret=%r hash=%r: result=%r" %
                             (secret, result, other))

            #
            # genhash() should NOT reproduce original hash for wrong password
            #
            other = self.do_genhash(wrong_secret, result)
            self.check_returned_native_str(other, "genhash")
            if self.is_disabled_handler:
                self.assertEqual(other, result, "genhash() failed to reproduce "
                                 "disabled-hash: secret=%r hash=%r other_secret=%r: result=%r" %
                                 (secret, result, wrong_secret, other))
            else:
                self.assertNotEqual(other, result, "genhash() duplicated "
                                 "hash: secret=%r hash=%r wrong_secret=%r: result=%r" %
                                 (secret, result, wrong_secret, other))

            #
            # identify() should positively identify hash
            #
            self.assertTrue(self.do_identify(result))

    def test_04_hash_types(self):
        """test hashes can be unicode or bytes"""
        # this runs through workflow similar to 03, but wraps
        # everything using tonn() so we test unicode under py2,
        # and bytes under py3.

        # encrypt using non-native secret
        result = self.do_encrypt(tonn('stub'))
        self.check_returned_native_str(result, "encrypt")

        # verify using non-native hash
        self.check_verify('stub', tonn(result))

        # verify using non-native hash AND secret
        self.check_verify(tonn('stub'), tonn(result))

        # genhash using non-native hash
        other = self.do_genhash('stub', tonn(result))
        self.check_returned_native_str(other, "genhash")
        self.assertEqual(other, result)

        # genhash using non-native hash AND secret
        other = self.do_genhash(tonn('stub'), tonn(result))
        self.check_returned_native_str(other, "genhash")
        self.assertEqual(other, result)

        # identify using non-native hash
        self.assertTrue(self.do_identify(tonn(result)))

    def test_05_backends(self):
        """test multi-backend support"""
        handler = self.handler
        if not hasattr(handler, "set_backend"):
            raise self.skipTest("handler only has one backend")
        with temporary_backend(handler):
            for backend in handler.backends:

                #
                # validate backend name
                #
                self.assertIsInstance(backend, str)
                self.assertNotIn(backend, RESERVED_BACKEND_NAMES,
                                 "invalid backend name: %r" % (backend,))

                #
                # ensure has_backend() returns bool value
                #
                ret = handler.has_backend(backend)
                if ret is True:
                    # verify backend can be loaded
                    handler.set_backend(backend)
                    self.assertEqual(handler.get_backend(), backend)

                elif ret is False:
                    # verify backend CAN'T be loaded
                    self.assertRaises(MissingBackendError, handler.set_backend,
                                      backend)

                else:
                    # didn't return boolean object. commonly fails due to
                    # use of 'classmethod' decorator instead of 'classproperty'
                    raise TypeError("has_backend(%r) returned invalid "
                                    "value: %r" % (backend, ret))

    #===================================================================
    # salts
    #===================================================================
    def require_salt(self):
        if 'salt' not in self.handler.setting_kwds:
            raise self.skipTest("handler doesn't have salt")

    def require_salt_info(self):
        self.require_salt()
        if not has_salt_info(self.handler):
            raise self.skipTest("handler doesn't provide salt info")

    def test_10_optional_salt_attributes(self):
        """validate optional salt attributes"""
        self.require_salt_info()
        AssertionError = self.failureException
        cls = self.handler

        # check max_salt_size
        mx_set = (cls.max_salt_size is not None)
        if mx_set and cls.max_salt_size < 1:
            raise AssertionError("max_salt_chars must be >= 1")

        # check min_salt_size
        if cls.min_salt_size < 0:
            raise AssertionError("min_salt_chars must be >= 0")
        if mx_set and cls.min_salt_size > cls.max_salt_size:
            raise AssertionError("min_salt_chars must be <= max_salt_chars")

        # check default_salt_size
        if cls.default_salt_size < cls.min_salt_size:
            raise AssertionError("default_salt_size must be >= min_salt_size")
        if mx_set and cls.default_salt_size > cls.max_salt_size:
            raise AssertionError("default_salt_size must be <= max_salt_size")

        # check for 'salt_size' keyword
        # NOTE: skipping warning if default salt size is already maxed out
        #       (might change that in future)
        if 'salt_size' not in cls.setting_kwds and (not mx_set or cls.default_salt_size < cls.max_salt_size):
            warn('%s: hash handler supports range of salt sizes, '
                 'but doesn\'t offer \'salt_size\' setting' % (cls.name,))

        # check salt_chars & default_salt_chars
        if cls.salt_chars:
            if not cls.default_salt_chars:
                raise AssertionError("default_salt_chars must not be empty")
            for c in cls.default_salt_chars:
                if c not in cls.salt_chars:
                    raise AssertionError("default_salt_chars must be subset of salt_chars: %r not in salt_chars" % (c,))
        else:
            if not cls.default_salt_chars:
                raise AssertionError("default_salt_chars MUST be specified if salt_chars is empty")

    @property
    def salt_bits(self):
        """calculate number of salt bits in hash"""
        # XXX: replace this with bitsize() method?
        handler = self.handler
        assert has_salt_info(handler), "need explicit bit-size for " + handler.name
        from math import log
        # FIXME: this may be off for case-insensitive hashes, but that accounts
        # for ~1 bit difference, which is good enough for test_11()
        return int(handler.default_salt_size *
                   log(len(handler.default_salt_chars), 2))

    def test_11_unique_salt(self):
        """test encrypt() / genconfig() creates new salt each time"""
        self.require_salt()
        # odds of picking 'n' identical salts at random is '(.5**salt_bits)**n'.
        # we want to pick the smallest N needed s.t. odds are <1/1000, just
        # to eliminate false-positives. which works out to n>7-salt_bits.
        # n=1 is sufficient for most hashes, but a few border cases (e.g.
        # cisco_type7) have < 7 bits of salt, requiring more.
        samples = max(1,7-self.salt_bits)
        def sampler(func):
            value1 = func()
            for i in irange(samples):
                value2 = func()
                if value1 != value2:
                    return
            raise self.failureException("failed to find different salt after "
                                        "%d samples" % (samples,))
        if self.do_genconfig() is not None: # cisco_type7 has salt & no config
            sampler(self.do_genconfig)
        sampler(lambda : self.do_encrypt("stub"))

    def test_12_min_salt_size(self):
        """test encrypt() / genconfig() honors min_salt_size"""
        self.require_salt_info()

        handler = self.handler
        salt_char = handler.salt_chars[0:1]
        min_size = handler.min_salt_size

        #
        # check min is accepted
        #
        s1 = salt_char * min_size
        self.do_genconfig(salt=s1)

        self.do_encrypt('stub', salt_size=min_size)

        #
        # check min-1 is rejected
        #
        if min_size > 0:
            self.assertRaises(ValueError, self.do_genconfig,
                              salt=s1[:-1])

        self.assertRaises(ValueError, self.do_encrypt, 'stub',
                          salt_size=min_size-1)

    def test_13_max_salt_size(self):
        """test encrypt() / genconfig() honors max_salt_size"""
        self.require_salt_info()

        handler = self.handler
        max_size = handler.max_salt_size
        salt_char = handler.salt_chars[0:1]

        if max_size is None:
            #
            # if it's not set, salt should never be truncated; so test it
            # with an unreasonably large salt.
            #
            s1 = salt_char * 1024
            c1 = self.do_genconfig(salt=s1)
            c2 = self.do_genconfig(salt=s1 + salt_char)
            self.assertNotEqual(c1, c2)

            self.do_encrypt('stub', salt_size=1024)

        else:
            #
            # check max size is accepted
            #
            s1 = salt_char * max_size
            c1 = self.do_genconfig(salt=s1)

            self.do_encrypt('stub', salt_size=max_size)

            #
            # check max size + 1 is rejected
            #
            s2 = s1 + salt_char
            self.assertRaises(ValueError, self.do_genconfig, salt=s2)

            self.assertRaises(ValueError, self.do_encrypt, 'stub',
                              salt_size=max_size+1)

            #
            # should accept too-large salt in relaxed mode
            #
            if has_relaxed_setting(handler):
                with catch_warnings(record=True): # issues passlibhandlerwarning
                    c2 = self.do_genconfig(salt=s2, relaxed=True)
                self.assertEqual(c2, c1)

            #
            # if min_salt supports it, check smaller than mx is NOT truncated
            #
            if handler.min_salt_size < max_size:
                c3 = self.do_genconfig(salt=s1[:-1])
                self.assertNotEqual(c3, c1)

    # whether salt should be passed through bcrypt repair function
    fuzz_salts_need_bcrypt_repair = False

    def prepare_salt(self, salt):
<<<<<<< HEAD
        """prepare generated salt"""
        if self.handler.name in ["bcrypt", "django_bcrypt"]:
=======
        "prepare generated salt"
        if self.fuzz_salts_need_bcrypt_repair:
>>>>>>> a0f57c38
            from passlib.utils import bcrypt64
            salt = bcrypt64.repair_unused(salt)
        return salt

    def test_14_salt_chars(self):
        """test genconfig() honors salt_chars"""
        self.require_salt_info()

        handler = self.handler
        mx = handler.max_salt_size
        mn = handler.min_salt_size
        cs = handler.salt_chars
        raw = isinstance(cs, bytes)

        # make sure all listed chars are accepted
        chunk = mx or 32
        for i in irange(0,len(cs),chunk):
            salt = cs[i:i+chunk]
            if len(salt) < mn:
                salt = (salt*(mn//len(salt)+1))[:chunk]
            salt = self.prepare_salt(salt)
            self.do_genconfig(salt=salt)

        # check some invalid salt chars, make sure they're rejected
        source = u('\x00\xff')
        if raw:
            source = source.encode("latin-1")
        chunk = max(mn, 1)
        for c in source:
            if c not in cs:
                self.assertRaises(ValueError, self.do_genconfig, salt=c*chunk,
                                  __msg__="invalid salt char %r:" % (c,))

    @property
    def salt_type(self):
        """hack to determine salt keyword's datatype"""
        # NOTE: cisco_type7 uses 'int'
        if getattr(self.handler, "_salt_is_bytes", False):
            return bytes
        else:
            return unicode

    def test_15_salt_type(self):
        """test non-string salt values"""
        self.require_salt()
        salt_type = self.salt_type

        # should always throw error for random class.
        class fake(object):
            pass
        self.assertRaises(TypeError, self.do_encrypt, 'stub', salt=fake())

        # unicode should be accepted only if salt_type is unicode.
        if salt_type is not unicode:
            self.assertRaises(TypeError, self.do_encrypt, 'stub', salt=u('x'))

        # bytes should be accepted only if salt_type is bytes,
        # OR if salt type is unicode and running PY2 - to allow native strings.
        if not (salt_type is bytes or (PY2 and salt_type is unicode)):
            self.assertRaises(TypeError, self.do_encrypt, 'stub', salt=b('x'))

    #===================================================================
    # rounds
    #===================================================================
    def require_rounds_info(self):
        if not has_rounds_info(self.handler):
            raise self.skipTest("handler lacks rounds attributes")

    def test_20_optional_rounds_attributes(self):
        """validate optional rounds attributes"""
        self.require_rounds_info()

        cls = self.handler
        AssertionError = self.failureException

        # check max_rounds
        if cls.max_rounds is None:
            raise AssertionError("max_rounds not specified")
        if cls.max_rounds < 1:
            raise AssertionError("max_rounds must be >= 1")

        # check min_rounds
        if cls.min_rounds < 0:
            raise AssertionError("min_rounds must be >= 0")
        if cls.min_rounds > cls.max_rounds:
            raise AssertionError("min_rounds must be <= max_rounds")

        # check default_rounds
        if cls.default_rounds is not None:
            if cls.default_rounds < cls.min_rounds:
                raise AssertionError("default_rounds must be >= min_rounds")
            if cls.default_rounds > cls.max_rounds:
                raise AssertionError("default_rounds must be <= max_rounds")

        # check rounds_cost
        if cls.rounds_cost not in rounds_cost_values:
            raise AssertionError("unknown rounds cost constant: %r" % (cls.rounds_cost,))

    def test_21_rounds_limits(self):
        """test encrypt() / genconfig() honors rounds limits"""
        self.require_rounds_info()
        handler = self.handler
        min_rounds = handler.min_rounds

        # check min is accepted
        self.do_genconfig(rounds=min_rounds)
        self.do_encrypt('stub', rounds=min_rounds)

        # check min-1 is rejected
        self.assertRaises(ValueError, self.do_genconfig, rounds=min_rounds-1)
        self.assertRaises(ValueError, self.do_encrypt, 'stub',
                          rounds=min_rounds-1)

        # TODO: check relaxed mode clips min-1

        # handle max rounds
        max_rounds = handler.max_rounds
        if max_rounds is None:
            # check large value is accepted
            self.do_genconfig(rounds=(1<<31)-1)
        else:
            # check max is accepted
            self.do_genconfig(rounds=max_rounds)

            # check max+1 is rejected
            self.assertRaises(ValueError, self.do_genconfig,
                              rounds=max_rounds+1)
            self.assertRaises(ValueError, self.do_encrypt, 'stub',
                              rounds=max_rounds+1)

            # TODO: check relaxed mode clips max+1

    #===================================================================
    # idents
    #===================================================================
    def test_30_HasManyIdents(self):
        """validate HasManyIdents configuration"""
        cls = self.handler
        if not isinstance(cls, type) or not issubclass(cls, uh.HasManyIdents):
            raise self.skipTest("handler doesn't derive from HasManyIdents")

        # check settings
        self.assertTrue('ident' in cls.setting_kwds)

        # check ident_values list
        for value in cls.ident_values:
            self.assertIsInstance(value, unicode,
                                  "cls.ident_values must be unicode:")
        self.assertTrue(len(cls.ident_values)>1,
                        "cls.ident_values must have 2+ elements:")

        # check default_ident value
        self.assertIsInstance(cls.default_ident, unicode,
                              "cls.default_ident must be unicode:")
        self.assertTrue(cls.default_ident in cls.ident_values,
                        "cls.default_ident must specify member of cls.ident_values")

        # check optional aliases list
        if cls.ident_aliases:
            for alias, ident in iteritems(cls.ident_aliases):
                self.assertIsInstance(alias, unicode,
                                      "cls.ident_aliases keys must be unicode:") # XXX: allow ints?
                self.assertIsInstance(ident, unicode,
                                      "cls.ident_aliases values must be unicode:")
                self.assertTrue(ident in cls.ident_values,
                                "cls.ident_aliases must map to cls.ident_values members: %r" % (ident,))

        # check constructor validates ident correctly.
        handler = cls
        hash = self.get_sample_hash()[1]
        kwds = handler.parsehash(hash)
        del kwds['ident']

        # ... accepts good ident
        handler(ident=cls.default_ident, **kwds)

        # ... requires ident w/o defaults
        self.assertRaises(TypeError, handler, **kwds)

        # ... supplies default ident
        handler(use_defaults=True, **kwds)

        # ... rejects bad ident
        self.assertRaises(ValueError, handler, ident='xXx', **kwds)

    # TODO: check various supported idents

    #===================================================================
    # passwords
    #===================================================================
    def test_60_secret_size(self):
        """test password size limits"""
        sc = self.secret_size
        base = "too many secrets" # 16 chars
        alt = 'x' # char that's not in base string
        if sc is not None:
            # hash only counts the first <sc> characters; eg: bcrypt, des-crypt

            # create & hash string that's exactly sc+1 chars
            secret = repeat_string(base, sc+1)
            hash = self.do_encrypt(secret)

            # check sc value isn't too large by verifying that sc-1'th char
            # affects hash
            secret2 = secret[:-2] + alt + secret[-1]
            self.assertFalse(self.do_verify(secret2, hash),
                            "secret_size value is too large")

            # check sc value isn't too small by verifying adding sc'th char
            # *doesn't* affect hash
            secret3 = secret[:-1] + alt
            self.assertTrue(self.do_verify(secret3, hash),
                            "secret_size value is too small")

        else:
            # hash counts all characters; e.g. md5-crypt

            # NOTE: this doesn't do an exhaustive search to verify algorithm
            # doesn't have some cutoff point, it just tries
            # 1024-character string, and alters the last char.
            # as long as algorithm doesn't clip secret at point <1024,
            # the new secret shouldn't verify.
            secret = base * 64
            hash = self.do_encrypt(secret)
            secret2 = secret[:-1] + alt
            self.assertFalse(self.do_verify(secret2, hash),
                             "full password not used in digest")

    def test_61_secret_case_sensitive(self):
        """test password case sensitivity"""
        hash_insensitive = self.secret_case_insensitive is True
        verify_insensitive = self.secret_case_insensitive in [True,
                                                              "verify-only"]

        lower = 'test'
        upper = 'TEST'
        h1 = self.do_encrypt(lower)
        if verify_insensitive and not self.is_disabled_handler:
            self.assertTrue(self.do_verify(upper, h1),
                            "verify() should not be case sensitive")
        else:
            self.assertFalse(self.do_verify(upper, h1),
                             "verify() should be case sensitive")

        h2 = self.do_genhash(upper, h1)
        if hash_insensitive or self.is_disabled_handler:
            self.assertEqual(h2, h1,
                             "genhash() should not be case sensitive")
        else:
            self.assertNotEqual(h2, h1,
                                "genhash() should be case sensitive")

    def test_62_secret_border(self):
        """test non-string passwords are rejected"""
        hash = self.get_sample_hash()[1]

        # secret=None
        self.assertRaises(TypeError, self.do_encrypt, None)
        self.assertRaises(TypeError, self.do_genhash, None, hash)
        self.assertRaises(TypeError, self.do_verify, None, hash)

        # secret=int (picked as example of entirely wrong class)
        self.assertRaises(TypeError, self.do_encrypt, 1)
        self.assertRaises(TypeError, self.do_genhash, 1, hash)
        self.assertRaises(TypeError, self.do_verify, 1, hash)

    def test_63_large_secret(self):
        """test MAX_PASSWORD_SIZE is enforced"""
        from passlib.exc import PasswordSizeError
        from passlib.utils import MAX_PASSWORD_SIZE
        secret = '.' * (1+MAX_PASSWORD_SIZE)
        hash = self.get_sample_hash()[1]
        self.assertRaises(PasswordSizeError, self.do_genhash, secret, hash)
        self.assertRaises(PasswordSizeError, self.do_encrypt, secret)
        self.assertRaises(PasswordSizeError, self.do_verify, secret, hash)

    def test_64_forbidden_chars(self):
        """test forbidden characters not allowed in password"""
        chars = self.forbidden_characters
        if not chars:
            raise self.skipTest("none listed")
        base = u('stub')
        if isinstance(chars, bytes):
            from passlib.utils.compat import iter_byte_chars
            chars = iter_byte_chars(chars)
            base = base.encode("ascii")
        for c in chars:
            self.assertRaises(ValueError, self.do_encrypt, base + c + base)

    #===================================================================
    # check identify(), verify(), genhash() against test vectors
    #===================================================================
    def is_secret_8bit(self, secret):
        secret = self.populate_context(secret, {})
        return not is_ascii_safe(secret)

    def test_70_hashes(self):
        """test known hashes"""
        # sanity check
        self.assertTrue(self.known_correct_hashes or self.known_correct_configs,
                        "test must set at least one of 'known_correct_hashes' "
                        "or 'known_correct_configs'")

        # run through known secret/hash pairs
        saw8bit = False
        for secret, hash in self.iter_known_hashes():
            if self.is_secret_8bit(secret):
                saw8bit = True

            # hash should be positively identified by handler
            self.assertTrue(self.do_identify(hash),
                "identify() failed to identify hash: %r" % (hash,))

            # secret should verify successfully against hash
            self.check_verify(secret, hash, "verify() of known hash failed: "
                              "secret=%r, hash=%r" % (secret, hash))

            # genhash() should reproduce same hash
            result = self.do_genhash(secret, hash)
            self.assertIsInstance(result, str,
                "genhash() failed to return native string: %r" % (result,))
            self.assertEqual(result, hash,  "genhash() failed to reproduce "
                "known hash: secret=%r, hash=%r: result=%r" %
                (secret, hash, result))

        # would really like all handlers to have at least one 8-bit test vector
        if not saw8bit:
            warn("%s: no 8-bit secrets tested" % self.__class__)

    def test_71_alternates(self):
        """test known alternate hashes"""
        if not self.known_alternate_hashes:
            raise self.skipTest("no alternate hashes provided")
        for alt, secret, hash in self.known_alternate_hashes:

            # hash should be positively identified by handler
            self.assertTrue(self.do_identify(hash),
                "identify() failed to identify alternate hash: %r" %
                (hash,))

            # secret should verify successfully against hash
            self.check_verify(secret, alt, "verify() of known alternate hash "
                              "failed: secret=%r, hash=%r" % (secret, alt))

            # genhash() should reproduce canonical hash
            result = self.do_genhash(secret, alt)
            self.assertIsInstance(result, str,
                "genhash() failed to return native string: %r" % (result,))
            self.assertEqual(result, hash,  "genhash() failed to normalize "
                "known alternate hash: secret=%r, alt=%r, hash=%r: "
                "result=%r" % (secret, alt, hash, result))

    def test_72_configs(self):
        """test known config strings"""
        # special-case handlers without settings
        if not self.handler.setting_kwds:
            self.assertFalse(self.known_correct_configs,
                            "handler should not have config strings")
            raise self.skipTest("hash has no settings")

        if not self.known_correct_configs:
            # XXX: make this a requirement?
            raise self.skipTest("no config strings provided")

        # make sure config strings work (hashes in list tested in test_70)
        if self.filter_config_warnings:
            warnings.filterwarnings("ignore", category=PasslibHashWarning)
        for config, secret, hash in self.known_correct_configs:

            # config should be positively identified by handler
            self.assertTrue(self.do_identify(config),
                "identify() failed to identify known config string: %r" %
                (config,))

            # verify() should throw error for config strings.
            self.assertRaises(ValueError, self.do_verify, secret, config,
                __msg__="verify() failed to reject config string: %r" %
                (config,))

            # genhash() should reproduce hash from config.
            result = self.do_genhash(secret, config)
            self.assertIsInstance(result, str,
                "genhash() failed to return native string: %r" % (result,))
            self.assertEqual(result, hash,  "genhash() failed to reproduce "
                "known hash from config: secret=%r, config=%r, hash=%r: "
                "result=%r" % (secret, config, hash, result))

    def test_73_unidentified(self):
        """test known unidentifiably-mangled strings"""
        if not self.known_unidentified_hashes:
            raise self.skipTest("no unidentified hashes provided")
        for hash in self.known_unidentified_hashes:

            # identify() should reject these
            self.assertFalse(self.do_identify(hash),
                "identify() incorrectly identified known unidentifiable "
                "hash: %r" % (hash,))

            # verify() should throw error
            self.assertRaises(ValueError, self.do_verify, 'stub', hash,
                __msg__= "verify() failed to throw error for unidentifiable "
                "hash: %r" % (hash,))

            # genhash() should throw error
            self.assertRaises(ValueError, self.do_genhash, 'stub', hash,
                __msg__= "genhash() failed to throw error for unidentifiable "
                "hash: %r" % (hash,))

    def test_74_malformed(self):
        """test known identifiable-but-malformed strings"""
        if not self.known_malformed_hashes:
            raise self.skipTest("no malformed hashes provided")
        for hash in self.known_malformed_hashes:

            # identify() should accept these
            self.assertTrue(self.do_identify(hash),
                "identify() failed to identify known malformed "
                "hash: %r" % (hash,))

            # verify() should throw error
            self.assertRaises(ValueError, self.do_verify, 'stub', hash,
                __msg__= "verify() failed to throw error for malformed "
                "hash: %r" % (hash,))

            # genhash() should throw error
            self.assertRaises(ValueError, self.do_genhash, 'stub', hash,
                __msg__= "genhash() failed to throw error for malformed "
                "hash: %r" % (hash,))

    def test_75_foreign(self):
        """test known foreign hashes"""
        if self.accepts_all_hashes:
            raise self.skipTest("not applicable")
        if not self.known_other_hashes:
            raise self.skipTest("no foreign hashes provided")
        for name, hash in self.known_other_hashes:
            # NOTE: most tests use default list of foreign hashes,
            # so they may include ones belonging to that hash...
            # hence the 'own' logic.

            if name == self.handler.name:
                # identify should accept these
                self.assertTrue(self.do_identify(hash),
                    "identify() failed to identify known hash: %r" % (hash,))

                # verify & genhash should NOT throw error
                self.do_verify('stub', hash)
                result = self.do_genhash('stub', hash)
                self.assertIsInstance(result, str,
                    "genhash() failed to return native string: %r" % (result,))

            else:
                # identify should reject these
                self.assertFalse(self.do_identify(hash),
                    "identify() incorrectly identified hash belonging to "
                    "%s: %r" % (name, hash))

                # verify should throw error
                self.assertRaises(ValueError, self.do_verify, 'stub', hash,
                    __msg__= "verify() failed to throw error for hash "
                    "belonging to %s: %r" % (name, hash,))

                # genhash() should throw error
                self.assertRaises(ValueError, self.do_genhash, 'stub', hash,
                    __msg__= "genhash() failed to throw error for hash "
                    "belonging to %s: %r" % (name, hash))

    def test_76_hash_border(self):
        """test non-string hashes are rejected"""
        #
        # test hash=None is rejected (except if config=None)
        #
        self.assertRaises(TypeError, self.do_identify, None)
        self.assertRaises(TypeError, self.do_verify, 'stub', None)
        if self.supports_config_string:
            self.assertRaises(TypeError, self.do_genhash, 'stub', None)
        else:
            result = self.do_genhash('stub', None)
            self.check_returned_native_str(result, "genhash")

        #
        # test hash=int is rejected (picked as example of entirely wrong type)
        #
        self.assertRaises(TypeError, self.do_identify, 1)
        self.assertRaises(TypeError, self.do_verify, 'stub', 1)
        self.assertRaises(TypeError, self.do_genhash, 'stub', 1)

        #
        # test hash='' is rejected for all but the plaintext hashes
        #
        for hash in [u(''), b('')]:
            if self.accepts_all_hashes:
                # then it accepts empty string as well.
                self.assertTrue(self.do_identify(hash))
                self.do_verify('stub', hash)
                result = self.do_genhash('stub', hash)
                self.check_returned_native_str(result, "genhash")
            else:
                # otherwise it should reject them
                self.assertFalse(self.do_identify(hash),
                    "identify() incorrectly identified empty hash")
                self.assertRaises(ValueError, self.do_verify, 'stub', hash,
                    __msg__="verify() failed to reject empty hash")
                self.assertRaises(ValueError, self.do_genhash, 'stub', hash,
                    __msg__="genhash() failed to reject empty hash")

        #
        # test identify doesn't throw decoding errors on 8-bit input
        #
        self.do_identify('\xe2\x82\xac\xc2\xa5$') # utf-8
        self.do_identify('abc\x91\x00') # non-utf8

    #===================================================================
    # fuzz testing
    #===================================================================
    def test_77_fuzz_input(self):
        """test random passwords and options

        This test attempts to perform some basic fuzz testing of the hash,
        based on whatever information can be found about it.
        It does as much as it can within a fixed amount of time
        (defaults to 1 second, but can be overridden via $PASSLIB_TEST_FUZZ_TIME).
        It tests the following:

        * randomly generated passwords including extended unicode chars
        * randomly selected rounds values (if rounds supported)
        * randomly selected salt sizes (if salts supported)
        * randomly selected identifiers (if multiple found)
        * runs output of selected backend against other available backends
          (if any) to detect errors occurring between different backends.
        * runs output against other "external" verifiers such as OS crypt()
        """
        if self.is_disabled_handler:
            raise self.skipTest("not applicable")

        # gather info
        from passlib.utils import tick
        handler = self.handler
        disabled = self.is_disabled_handler
        max_time = self.max_fuzz_time
        if max_time <= 0:
            raise self.skipTest("disabled by test mode")
        verifiers = self.get_fuzz_verifiers()
        def vname(v):
            return (v.__doc__ or v.__name__).splitlines()[0]

        # do as many tests as possible for max_time seconds
        stop = tick() + max_time
        count = 0
        while tick() <= stop:
            # generate random password & options
            secret, other, kwds = self.get_fuzz_settings()
            ctx = dict((k,kwds[k]) for k in handler.context_kwds if k in kwds)

            # create new hash
            hash = self.do_encrypt(secret, **kwds)
            ##log.debug("fuzz test: hash=%r secret=%r other=%r",
            ##          hash, secret, other)

            # run through all verifiers we found.
            for verify in verifiers:
                name = vname(verify)
                result = verify(secret, hash, **ctx)
                if result == "skip": # let verifiers signal lack of support
                    continue
                assert result is True or result is False
                if not result:
                    raise self.failureException("failed to verify against %s: "
                                                "secret=%r config=%r hash=%r" %
                                                (name, secret, kwds, hash))
                # occasionally check that some other secrets WON'T verify
                # against this hash.
                if rng.random() < .1:
                    result = verify(other, hash, **ctx)
                    if result and result != "skip":
                        raise self.failureException("was able to verify wrong "
                            "password using %s: wrong_secret=%r real_secret=%r "
                            "config=%r hash=%r" % (name, other, secret, kwds, hash))
            count +=1

        log.debug("fuzz test: %r checked %d passwords against %d verifiers (%s)",
                  self.descriptionPrefix,  count, len(verifiers),
                  ", ".join(vname(v) for v in verifiers))

    def test_78_fuzz_threading(self):
        """run test_77 simultaneously in multiple threads
        in an attempt to detect any concurrency issues
        (e.g. the bug fixed by pybcrypt 0.3)
        """
        import threading

        # check if this test should run
        if self.is_disabled_handler:
            raise self.skipTest("not applicable")
        thread_count = self.fuzz_thread_count
        if not thread_count or self.max_fuzz_time <= 0:
            raise self.skipTest("disabled by test mode")

        # buffer to hold errors thrown by threads
        failed_lock = threading.Lock()
        failed = [0]

        # launch <thread count> threads, all of which run
        # test_77_fuzz_input(), and see if any errors get thrown.
        # if hash has concurrency issues, this should reveal it.
        def wrapper():
            try:
                self.test_77_fuzz_input()
            except:
                with failed_lock:
                    failed[0] += 1
                raise
        def launch(n):
            name = "Fuzz-Thread-%d (%s.test_78_fuzz_threading)" % (n, self.__class__.__name__)
            thread = threading.Thread(target=wrapper, name=name)
            thread.setDaemon(True)
            thread.start()
            return thread
        threads = [launch(n) for n in irange(thread_count)]

        # wait until all threads exit
        for thread in threads:
            thread.join()

        # if any thread threw an error, raise one ourselves.
        if failed[0]:
            raise self.fail("%d/%d threads failed concurrent fuzz testing "
                      "(see error log for details)" % (failed[0], thread_count))

    #---------------------------------------------------------------
    # fuzz constants & helpers
    #---------------------------------------------------------------

    # alphabet for randomly generated passwords
    fuzz_password_alphabet = u('qwertyASDF1234<>.@*#! \u00E1\u0259\u0411\u2113')

    # encoding when testing bytes
    fuzz_password_encoding = "utf-8"

    @property
    def max_fuzz_time(self):
        """amount of time to spend on fuzz testing"""
        value = float(os.environ.get("PASSLIB_TEST_FUZZ_TIME") or 0)
        if value:
            return value
        elif TEST_MODE(max="quick"):
            return 0
        elif TEST_MODE(max="default"):
            return 1
        else:
            return 5

    @property
    def fuzz_thread_count(self):
        "number of threads for threaded fuzz testing"
        value = int(os.environ.get("PASSLIB_TEST_FUZZ_THREADS") or 0)
        if value:
            return value
        elif TEST_MODE(max="quick"):
            return 0
        elif TEST_MODE(max="default"):
            return 10
        else:
            return 20

    def os_supports_ident(self, ident):
        """whether native OS crypt() supports particular ident value"""
        return True

    #---------------------------------------------------------------
    # fuzz verifiers
    #---------------------------------------------------------------
    def get_fuzz_verifiers(self):
        """return list of password verifiers (including external libs)

        used by fuzz testing.
        verifiers should be callable with signature
        ``func(password: unicode, hash: ascii str) -> ok: bool``.
        """
        handler = self.handler
        verifiers = []

        # call all methods starting with prefix in order to create
        # any verifiers.
        prefix = "fuzz_verifier_"
        for name in dir(self):
            if name.startswith(prefix):
                func = getattr(self, name)()
                if func is not None:
                    verifiers.append(func)

        # create verifiers for any other available backends
        if hasattr(handler, "backends") and TEST_MODE("full"):
            def maker(backend):
                def func(secret, hash):
                    with temporary_backend(handler, backend):
                        return handler.verify(secret, hash)
                func.__name__ = "check_" + backend + "_backend"
                func.__doc__ = backend + "-backend"
                return func
            cur = handler.get_backend()
            for backend in handler.backends:
                if backend != cur and handler.has_backend(backend):
                    verifiers.append(maker(backend))

        return verifiers

    def fuzz_verifier_default(self):
        # test against self
        def check_default(secret, hash, **ctx):
            return self.do_verify(secret, hash, **ctx)
        if self.backend:
            check_default.__doc__ = self.backend + "-backend"
        else:
            check_default.__doc__ = "self"
        return check_default

    def fuzz_verifier_crypt(self):
        """test results against OS crypt()"""
        handler = self.handler
        if self.using_patched_crypt or not has_crypt_support(handler):
            return None
        from crypt import crypt
        def check_crypt(secret, hash):
            """stdlib-crypt"""
            if not self.os_supports_ident(hash):
                return "skip"
            secret = to_native_str(secret, self.fuzz_password_encoding)
            return crypt(secret, hash) == hash
        return check_crypt

    #---------------------------------------------------------------
    # fuzz settings generation
    #---------------------------------------------------------------
    def get_fuzz_settings(self):
        """generate random password and options for fuzz testing"""
        prefix = "fuzz_setting_"
        kwds = {}
        for name in dir(self):
            if name.startswith(prefix):
                value = getattr(self, name)()
                if value is not None:
                    kwds[name[len(prefix):]] = value
        secret, other = self.get_fuzz_password_pair()
        return secret, other, kwds

    def fuzz_setting_rounds(self):
        handler = self.handler
        if not has_rounds_info(handler):
            return None
        default = handler.default_rounds or handler.min_rounds
        lower = handler.min_rounds
        if handler.rounds_cost == "log2":
            upper = default
        else:
            upper = min(default*2, handler.max_rounds)
        return randintgauss(lower, upper, default, default*.5)

    def fuzz_setting_salt_size(self):
        handler = self.handler
        if not (has_salt_info(handler) and 'salt_size' in handler.setting_kwds):
            return None
        default = handler.default_salt_size
        lower = handler.min_salt_size
        upper = handler.max_salt_size or default*4
        return randintgauss(lower, upper, default, default*.5)

    def fuzz_setting_ident(self):
        handler = self.handler
        if 'ident' not in handler.setting_kwds or not hasattr(handler, "ident_values"):
            return None
        if rng.random() < .5:
            return None
        # resolve wrappers before reading values
        handler = getattr(handler, "wrapped", handler)
        ident = rng.choice(handler.ident_values)
        if self.backend == "os_crypt" and not self.using_patched_crypt and not self.os_supports_ident(ident):
            return None
        return ident

    #---------------------------------------------------------------
    # fuzz password generation
    #---------------------------------------------------------------
    def get_fuzz_password(self):
        """generate random passwords for fuzz testing"""
        # occasionally try an empty password
        if rng.random() < .0001:
            return u('')
        # otherwise alternate between large and small passwords.
        if rng.random() < .5:
            size = randintgauss(1, 50, 15, 15)
        else:
            size = randintgauss(50, 99, 70, 20)
        return getrandstr(rng, self.fuzz_password_alphabet, size)

    def accept_fuzz_pair(self, secret, other):
        """verify fuzz pair contains different passwords"""
        return secret != other

    def get_fuzz_password_pair(self):
        """generate random password, and non-matching alternate password"""
        secret = self.get_fuzz_password()
        while True:
            other = self.get_fuzz_password()
            if self.accept_fuzz_pair(secret, other):
                break
        if rng.randint(0,1):
            secret = secret.encode(self.fuzz_password_encoding)
        if rng.randint(0,1):
            other = other.encode(self.fuzz_password_encoding)
        return secret, other

    #===================================================================
    # eoc
    #===================================================================

#=============================================================================
# HandlerCase mixins providing additional tests for certain hashes
#=============================================================================
class OsCryptMixin(HandlerCase):
    """helper used by create_backend_case() which adds additional features
    to test the os_crypt backend.

    * if crypt support is missing, inserts fake crypt support to simulate
      a working safe_crypt, to test passlib's codepath as fully as possible.

    * extra tests to verify non-conformant crypt implementations are handled
      correctly.

    * check that native crypt support is detected correctly for known platforms.
    """
    #===================================================================
    # option flags
    #===================================================================
    # platforms that are known to support / not support this hash natively.
    # list of (platform_regex, True|False|None) entries.
    platform_crypt_support = []

    #===================================================================
    # instance attrs
    #===================================================================
    __unittest_skip = True

    # force this backend
    backend = "os_crypt"

    # flag read by HandlerCase to detect if fake os crypt is enabled.
    using_patched_crypt = False

    #===================================================================
    # setup
    #===================================================================
    def setUp(self):
        assert self.backend == "os_crypt"
        if not self.handler.has_backend("os_crypt"):
            self.handler.get_backend() # hack to prevent recursion issue
            self._patch_safe_crypt()
        super(OsCryptMixin, self).setUp()

    # alternate handler to use for fake os_crypt,
    # e.g. bcrypt_sha256 uses bcrypt
    fallback_os_crypt_handler = None

    def _patch_safe_crypt(self):
        """if crypt() doesn't support current hash alg, this patches
        safe_crypt() so that it transparently uses another one of the handler's
        backends, so that we can go ahead and test as much of code path
        as possible.
        """
        handler = self.fallback_os_crypt_handler or self.handler
        # resolve wrappers, since we want to return crypt compatible hash.
        while hasattr(handler, "wrapped"):
            handler = handler.wrapped
        alt_backend = self.find_crypt_replacement()
        if not alt_backend:
            raise AssertionError("handler has no available backends!")
        import passlib.utils as mod
        def crypt_stub(secret, hash):
            with temporary_backend(handler, alt_backend):
                hash = handler.genhash(secret, hash)
            assert isinstance(hash, str)
            return hash
        self.addCleanup(setattr, mod, "_crypt", mod._crypt)
        mod._crypt = crypt_stub
        self.using_patched_crypt = True

    #===================================================================
    # custom tests
    #===================================================================
    def _use_mock_crypt(self):
        """patch safe_crypt() so it returns mock value"""
        import passlib.utils as mod
        if not self.using_patched_crypt:
            self.addCleanup(setattr, mod, "_crypt", mod._crypt)
        crypt_value = [None]
        mod._crypt = lambda secret, config: crypt_value[0]
        def setter(value):
            crypt_value[0] = value
        return setter

    def test_80_faulty_crypt(self):
        """test with faulty crypt()"""
        hash = self.get_sample_hash()[1]
        exc_types = (AssertionError,)
        setter = self._use_mock_crypt()

        def test(value):
            # set safe_crypt() to return specified value, and
            # make sure assertion error is raised by handler.
            setter(value)
            self.assertRaises(exc_types, self.do_genhash, "stub", hash)
            self.assertRaises(exc_types, self.do_encrypt, "stub")
            self.assertRaises(exc_types, self.do_verify, "stub", hash)

        test('$x' + hash[2:]) # detect wrong prefix
        test(hash[:-1]) # detect too short
        test(hash + 'x') # detect too long

    def test_81_crypt_fallback(self):
        """test per-call crypt() fallback"""
        # set safe_crypt to return None
        setter = self._use_mock_crypt()
        setter(None)
        if self.find_crypt_replacement():
            # handler should have a fallback to use
            h1 = self.do_encrypt("stub")
            h2 = self.do_genhash("stub", h1)
            self.assertEqual(h2, h1)
            self.assertTrue(self.do_verify("stub", h1))
        else:
            # handler should give up
            from passlib.exc import MissingBackendError
            hash = self.get_sample_hash()[1]
            self.assertRaises(MissingBackendError, self.do_encrypt, 'stub')
            self.assertRaises(MissingBackendError, self.do_genhash, 'stub', hash)
            self.assertRaises(MissingBackendError, self.do_verify, 'stub', hash)

    def test_82_crypt_support(self):
        """test platform-specific crypt() support detection"""
        # NOTE: this is mainly just a sanity check to ensure the runtime
        #       detection is functioning correctly on some known platforms,
        #       so that I can feel more confident it'll work right on unknown ones.
        if hasattr(self.handler, "orig_prefix"):
            raise self.skipTest("not applicable to wrappers")
        platform = sys.platform
        for pattern, state in self.platform_crypt_support:
            if re.match(pattern, platform):
                break
        else:
            raise self.skipTest("no data for %r platform" % platform)
        if state is None:
            # e.g. platform='freebsd8' ... sha256_crypt not added until 8.3
            raise self.skipTest("varied support on %r platform" % platform)
        elif state != self.using_patched_crypt:
            return
        elif state:
            self.fail("expected %r platform would have native support "
                      "for %r" % (platform, self.handler.name))
        else:
            self.fail("did not expect %r platform would have native support "
                      "for %r" % (platform, self.handler.name))

    #===================================================================
    # eoc
    #===================================================================

class UserHandlerMixin(HandlerCase):
    """helper for handlers w/ 'user' context kwd; mixin for HandlerCase

    this overrides the HandlerCase test harness methods
    so that a username is automatically inserted to encrypt/verify
    calls. as well, passing in a pair of strings as the password
    will be interpreted as (secret,user)
    """
    #===================================================================
    # option flags
    #===================================================================
    default_user = "user"
    requires_user = True
    user_case_insensitive = False

    #===================================================================
    # instance attrs
    #===================================================================
    __unittest_skip = True

    #===================================================================
    # custom tests
    #===================================================================
    def test_80_user(self):
        """test user context keyword"""
        handler = self.handler
        password = 'stub'
        hash = handler.encrypt(password, user=self.default_user)

        if self.requires_user:
            self.assertRaises(TypeError, handler.encrypt, password)
            self.assertRaises(TypeError, handler.genhash, password, hash)
            self.assertRaises(TypeError, handler.verify, password, hash)
        else:
            # e.g. cisco_pix works with or without one.
            handler.encrypt(password)
            handler.genhash(password, hash)
            handler.verify(password, hash)

    def test_81_user_case(self):
        """test user case sensitivity"""
        lower = self.default_user.lower()
        upper = lower.upper()
        hash = self.do_encrypt('stub', user=lower)
        if self.user_case_insensitive:
            self.assertTrue(self.do_verify('stub', hash, user=upper),
                            "user should not be case sensitive")
        else:
            self.assertFalse(self.do_verify('stub', hash, user=upper),
                             "user should be case sensitive")

    def test_82_user_salt(self):
        """test user used as salt"""
        config = self.do_genconfig()
        h1 = self.do_genhash('stub', config, user='admin')
        h2 = self.do_genhash('stub', config, user='admin')
        self.assertEqual(h2, h1)
        h3 = self.do_genhash('stub', config, user='root')
        self.assertNotEqual(h3, h1)

    # TODO: user size? kinda dicey, depends on algorithm.

    #===================================================================
    # override test helpers
    #===================================================================
    def populate_context(self, secret, kwds):
        """insert username into kwds"""
        if isinstance(secret, tuple):
            secret, user = secret
        elif not self.requires_user:
            return secret
        else:
            user = self.default_user
        if 'user' not in kwds:
            kwds['user'] = user
        return secret

    #===================================================================
    # modify fuzz testing
    #===================================================================
    fuzz_user_alphabet = u("asdQWE123")

    def fuzz_setting_user(self):
        if not self.requires_user and rng.random() < .1:
            return None
        return getrandstr(rng, self.fuzz_user_alphabet, rng.randint(2,10))

    #===================================================================
    # eoc
    #===================================================================

class EncodingHandlerMixin(HandlerCase):
    """helper for handlers w/ 'encoding' context kwd; mixin for HandlerCase

    this overrides the HandlerCase test harness methods
    so that an encoding can be inserted to encrypt/verify
    calls by passing in a pair of strings as the password
    will be interpreted as (secret,encoding)
    """
    #===================================================================
    # instance attrs
    #===================================================================
    __unittest_skip = True

    # restrict stock passwords & fuzz alphabet to latin-1,
    # so different encodings can be tested safely.
    stock_passwords = [
        u("test"),
        b("test"),
        u("\u00AC\u00BA"),
    ]

    fuzz_password_alphabet = u('qwerty1234<>.@*#! \u00AC')

    def populate_context(self, secret, kwds):
        """insert encoding into kwds"""
        if isinstance(secret, tuple):
            secret, encoding = secret
            kwds.setdefault('encoding', encoding)
        return secret
    #===================================================================
    # eoc
    #===================================================================

#=============================================================================
# warnings helpers
#=============================================================================
class reset_warnings(catch_warnings):
    """catch_warnings() wrapper which clears warning registry & filters"""
    def __init__(self, reset_filter="always", reset_registry=".*", **kwds):
        super(reset_warnings, self).__init__(**kwds)
        self._reset_filter = reset_filter
        self._reset_registry = re.compile(reset_registry) if reset_registry else None

    def __enter__(self):
        # let parent class archive filter state
        ret = super(reset_warnings, self).__enter__()

        # reset the filter to list everything
        if self._reset_filter:
            warnings.resetwarnings()
            warnings.simplefilter(self._reset_filter)

        # archive and clear the __warningregistry__ key for all modules
        # that match the 'reset' pattern.
        pattern = self._reset_registry
        if pattern:
            orig = self._orig_registry = {}
            for name, mod in sys.modules.items():
                if pattern.match(name):
                    reg = getattr(mod, "__warningregistry__", None)
                    if reg:
                        orig[name] = reg.copy()
                        reg.clear()
        return ret

    def __exit__(self, *exc_info):
        # restore warning registry for all modules
        pattern = self._reset_registry
        if pattern:
            # restore archived registry data
            orig = self._orig_registry
            for name, content in iteritems(orig):
                mod = sys.modules.get(name)
                if mod is None:
                    continue
                reg = getattr(mod, "__warningregistry__", None)
                if reg is None:
                    setattr(mod, "__warningregistry__", content)
                else:
                    reg.clear()
                    reg.update(content)
            # clear all registry entries that we didn't archive
            for name, mod in sys.modules.items():
                if pattern.match(name) and name not in orig:
                    reg = getattr(mod, "__warningregistry__", None)
                    if reg:
                        reg.clear()
        super(reset_warnings, self).__exit__(*exc_info)

#=============================================================================
# eof
#=============================================================================<|MERGE_RESOLUTION|>--- conflicted
+++ resolved
@@ -1152,13 +1152,8 @@
     fuzz_salts_need_bcrypt_repair = False
 
     def prepare_salt(self, salt):
-<<<<<<< HEAD
         """prepare generated salt"""
-        if self.handler.name in ["bcrypt", "django_bcrypt"]:
-=======
-        "prepare generated salt"
         if self.fuzz_salts_need_bcrypt_repair:
->>>>>>> a0f57c38
             from passlib.utils import bcrypt64
             salt = bcrypt64.repair_unused(salt)
         return salt
