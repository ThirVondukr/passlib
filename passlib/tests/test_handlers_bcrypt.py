--- conflicted
+++ resolved
@@ -230,21 +230,13 @@
 
     def fuzz_verifier_pybcrypt(self):
         # test against py-bcrypt, if available
-<<<<<<< HEAD
-        from passlib.handlers.bcrypt import IDENT_2A, IDENT_2Y, bcrypt
-=======
         from passlib.handlers.bcrypt import IDENT_2, IDENT_2A, IDENT_2B, IDENT_2X, IDENT_2Y, _detect_pybcrypt
->>>>>>> 892756b2
         from passlib.utils import to_native_str
         try:
             import bcrypt as bcrypt_mod
         except ImportError:
             return
-<<<<<<< HEAD
-        if hasattr(bcrypt_mod, "_ffi"):
-=======
         if not _detect_pybcrypt():
->>>>>>> 892756b2
             return
         bcrypt._load_backend_pybcrypt()
         lock = bcrypt._calc_lock # reuse threadlock workaround for pybcrypt 0.2
@@ -266,13 +258,8 @@
         return check_pybcrypt
 
     def fuzz_verifier_bcryptor(self):
-<<<<<<< HEAD
         # test against bcryptor if available
-        from passlib.handlers.bcrypt import IDENT_2, IDENT_2A, IDENT_2Y
-=======
-        # test against bcryptor, if available
         from passlib.handlers.bcrypt import IDENT_2, IDENT_2A, IDENT_2Y, IDENT_2B
->>>>>>> 892756b2
         from passlib.utils import to_native_str
         try:
             from bcryptor.engine import Engine
