"""tests for passlib.util"""
#=============================================================================
# imports
#=============================================================================
from __future__ import with_statement
# core
from functools import partial
import warnings
# site
# pkg
# module
<<<<<<< HEAD
from passlib.utils import is_ascii_safe
from passlib.utils.compat import irange, PY2, PY3, unicode, join_bytes, PYPY
=======
from passlib.utils import is_ascii_safe, to_bytes
from passlib.utils.compat import irange, PY2, PY3, u, unicode, join_bytes, PYPY
>>>>>>> 9d4196c7
from passlib.tests.utils import TestCase, hb, run_with_fixed_seeds

#=============================================================================
# byte funcs
#=============================================================================
class MiscTest(TestCase):
    """tests various parts of utils module"""

    # NOTE: could test xor_bytes(), but it's exercised well enough by pbkdf2 test

    def test_compat(self):
        """test compat's lazymodule"""
        from passlib.utils import compat
        # "<module 'passlib.utils.compat' from 'passlib/utils/compat.pyc'>"
        self.assertRegex(repr(compat),
                         r"^<module 'passlib.utils.compat' from '.*?'>$")

        # test synthentic dir()
        dir(compat)
        self.assertTrue('UnicodeIO' in dir(compat))
        self.assertTrue('irange' in dir(compat))

    def test_classproperty(self):
        from passlib.utils.decor import classproperty

        class test(object):
            xvar = 1
            @classproperty
            def xprop(cls):
                return cls.xvar

        self.assertEqual(test.xprop, 1)
        prop = test.__dict__['xprop']
        self.assertIs(prop.im_func, prop.__func__)

    def test_deprecated_function(self):
        from passlib.utils.decor import deprecated_function
        # NOTE: not comprehensive, just tests the basic behavior

        @deprecated_function(deprecated="1.6", removed="1.8")
        def test_func(*args):
            """test docstring"""
            return args

        self.assertTrue(".. deprecated::" in test_func.__doc__)

        with self.assertWarningList(dict(category=DeprecationWarning,
                message="the function passlib.tests.test_utils.test_func() "
                        "is deprecated as of Passlib 1.6, and will be "
                        "removed in Passlib 1.8."
                )):
            self.assertEqual(test_func(1,2), (1,2))

    def test_memoized_property(self):
        from passlib.utils.decor import memoized_property

        class dummy(object):
            counter = 0

            @memoized_property
            def value(self):
                value = self.counter
                self.counter = value+1
                return value

        d = dummy()
        self.assertEqual(d.value, 0)
        self.assertEqual(d.value, 0)
        self.assertEqual(d.counter, 1)

        prop = dummy.value
        if not PY3:
            self.assertIs(prop.im_func, prop.__func__)

    def test_getrandbytes(self):
        """getrandbytes()"""
        from passlib.utils import getrandbytes
        wrapper = partial(getrandbytes, self.getRandom())
        self.assertEqual(len(wrapper(0)), 0)
        a = wrapper(10)
        b = wrapper(10)
        self.assertIsInstance(a, bytes)
        self.assertEqual(len(a), 10)
        self.assertEqual(len(b), 10)
        self.assertNotEqual(a, b)

    @run_with_fixed_seeds(count=1024)
    def test_getrandstr(self, seed):
        """getrandstr()"""
        from passlib.utils import getrandstr

        wrapper = partial(getrandstr, self.getRandom(seed=seed))

        # count 0
        self.assertEqual(wrapper('abc',0), '')

        # count <0
        self.assertRaises(ValueError, wrapper, 'abc', -1)

        # letters 0
        self.assertRaises(ValueError, wrapper, '', 0)

        # letters 1
        self.assertEqual(wrapper('a', 5), 'aaaaa')

        # NOTE: the following parts are non-deterministic,
        #       with a small chance of failure (outside chance it may pick
        #       a string w/o one char, even more remote chance of picking
        #       same string).  to combat this, we run it against multiple
        #       fixed seeds (using run_with_fixed_seeds decorator),
        #       and hope that they're sufficient to test the range of behavior.

        # letters
        x = wrapper(u'abc', 32)
        y = wrapper(u'abc', 32)
        self.assertIsInstance(x, unicode)
        self.assertNotEqual(x,y)
        self.assertEqual(sorted(set(x)), [u'a',u'b',u'c'])

        # bytes
        x = wrapper(b'abc', 32)
        y = wrapper(b'abc', 32)
        self.assertIsInstance(x, bytes)
        self.assertNotEqual(x,y)
        # NOTE: decoding this due to py3 bytes
        self.assertEqual(sorted(set(x.decode("ascii"))), [u'a',u'b',u'c'])

    def test_generate_password(self):
        """generate_password()"""
        from passlib.utils import generate_password
        warnings.filterwarnings("ignore", "The function.*generate_password\(\) is deprecated")
        self.assertEqual(len(generate_password(15)), 15)

    def test_is_crypt_context(self):
        """test is_crypt_context()"""
        from passlib.utils import is_crypt_context
        from passlib.context import CryptContext
        cc = CryptContext(["des_crypt"])
        self.assertTrue(is_crypt_context(cc))
        self.assertFalse(not is_crypt_context(cc))

    def test_genseed(self):
        """test genseed()"""
        import random
        from passlib.utils import genseed
        rng = random.Random(genseed())
        a = rng.randint(0, 10**10)

        rng = random.Random(genseed())
        b = rng.randint(0, 10**10)

        self.assertNotEqual(a,b)

        rng.seed(genseed(rng))

    def test_crypt(self):
        """test crypt.crypt() wrappers"""
        from passlib.utils import has_crypt, safe_crypt, test_crypt
        from passlib.registry import get_supported_os_crypt_schemes, get_crypt_handler

        # test everything is disabled
        supported = get_supported_os_crypt_schemes()
        if not has_crypt:
            self.assertEqual(supported, ())
            self.assertEqual(safe_crypt("test", "aa"), None)
            self.assertFalse(test_crypt("test", "aaqPiZY5xR5l."))  # des_crypt() hash of "test"
            raise self.skipTest("crypt.crypt() not available")

<<<<<<< HEAD
        # XXX: this assumes *every* crypt() implementation supports des_crypt.
        #      if this fails for some platform, this test will need modifying.

        # test return type
        self.assertIsInstance(safe_crypt(u"test", u"aa"), unicode)

        # test ascii password
        h1 = u'aaqPiZY5xR5l.'
        self.assertEqual(safe_crypt(u'test', u'aa'), h1)
        self.assertEqual(safe_crypt(b'test', b'aa'), h1)

        # test utf-8 / unicode password
        h2 = u'aahWwbrUsKZk.'
        self.assertEqual(safe_crypt(u'test\u1234', 'aa'), h2)
        self.assertEqual(safe_crypt(b'test\xe1\x88\xb4', 'aa'), h2)

        # test latin-1 password
        hash = safe_crypt(b'test\xff', 'aa')
        if PY3: # py3 supports utf-8 bytes only.
            self.assertEqual(hash, None)
        else: # but py2 is fine.
            self.assertEqual(hash, u'aaOx.5nbTU/.M')
=======
        # expect there to be something supported, if crypt() is present
        if not supported:
            # NOTE: failures here should be investigated.  usually means one of:
            # 1) at least one of passlib's os_crypt detection routines is giving false negative
            # 2) crypt() ONLY supports some hash alg which passlib doesn't know about
            # 3) crypt() is present but completely disabled (never encountered this yet)
            raise self.fail("crypt() present, but no supported schemes found!")

        # pick cheap alg if possible, with minimum rounds, to speed up this test.
        # NOTE: trusting hasher class works properly (should have been verified using it's own UTs)
        for scheme in ("md5_crypt", "sha256_crypt"):
            if scheme in supported:
                break
        else:
            scheme = supported[-1]
        hasher = get_crypt_handler(scheme)
        if getattr(hasher, "min_rounds", None):
            hasher = hasher.using(rounds=hasher.min_rounds)

        # helpers to generate hashes & config strings to work with
        def get_hash(secret):
            assert isinstance(secret, unicode)
            hash = hasher.hash(secret)
            if isinstance(hash, bytes):  # py2
                hash = hash.decode("utf-8")
            assert isinstance(hash, unicode)
            return hash

        # test ascii password & return type
        s1 = u("test")
        h1 = get_hash(s1)
        result = safe_crypt(s1, h1)
        self.assertIsInstance(result, unicode)
        self.assertEqual(result, h1)
        self.assertEqual(safe_crypt(to_bytes(s1), to_bytes(h1)), h1)

        # make sure crypt doesn't just blindly return h1 for whatever we pass in
        h1x = h1[:-2] + 'xx'
        self.assertEqual(safe_crypt(s1, h1x), h1)

        # test utf-8 / unicode password
        s2 = u('test\u1234')
        h2 = get_hash(s2)
        self.assertEqual(safe_crypt(s2, h2), h2)
        self.assertEqual(safe_crypt(to_bytes(s2), to_bytes(h2)), h2)
>>>>>>> 9d4196c7

        # test rejects null chars in password
        self.assertRaises(ValueError, safe_crypt, '\x00', h1)

        # check test_crypt()
        self.assertTrue(test_crypt("test", h1))
        self.assertFalse(test_crypt("test", h1x))

        # check crypt returning variant error indicators
        # some platforms return None on errors, others empty string,
        # The BSDs in some cases return ":"
        import passlib.utils as mod
        orig = mod._crypt
        try:
            retval = None
            mod._crypt = lambda secret, hash: retval

            for retval in [None, "", ":", ":0", "*0"]:
                self.assertEqual(safe_crypt("test", h1), None)
                self.assertFalse(test_crypt("test", h1))

            retval = 'xxx'
            self.assertEqual(safe_crypt("test", h1), "xxx")
            self.assertFalse(test_crypt("test", h1))

        finally:
            mod._crypt = orig

    def test_consteq(self):
        """test consteq()"""
        # NOTE: this test is kind of over the top, but that's only because
        # this is used for the critical task of comparing hashes for equality.
        from passlib.utils import consteq, str_consteq

        # ensure error raises for wrong types
        self.assertRaises(TypeError, consteq, u'', b'')
        self.assertRaises(TypeError, consteq, u'', 1)
        self.assertRaises(TypeError, consteq, u'', None)

        self.assertRaises(TypeError, consteq, b'', u'')
        self.assertRaises(TypeError, consteq, b'', 1)
        self.assertRaises(TypeError, consteq, b'', None)

        self.assertRaises(TypeError, consteq, None, u'')
        self.assertRaises(TypeError, consteq, None, b'')
        self.assertRaises(TypeError, consteq, 1, u'')
        self.assertRaises(TypeError, consteq, 1, b'')

        def consteq_supports_string(value):
            # under PY2, it supports all unicode strings (when present at all),
            # under PY3, compare_digest() only supports ascii unicode strings.
            # confirmed for: cpython 2.7.9, cpython 3.4, pypy, pypy3, pyston
            return (consteq is str_consteq or PY2 or is_ascii_safe(value))

        # check equal inputs compare correctly
        for value in [
                u"a",
                u"abc",
                u"\xff\xa2\x12\x00"*10,
            ]:
            if consteq_supports_string(value):
                self.assertTrue(consteq(value, value), "value %r:" % (value,))
            else:
                self.assertRaises(TypeError, consteq, value, value)
            self.assertTrue(str_consteq(value, value), "value %r:" % (value,))

            value = value.encode("latin-1")
            self.assertTrue(consteq(value, value), "value %r:" % (value,))

        # check non-equal inputs compare correctly
        for l,r in [
                # check same-size comparisons with differing contents fail.
                (u"a",         u"c"),
                (u"abcabc",    u"zbaabc"),
                (u"abcabc",    u"abzabc"),
                (u"abcabc",    u"abcabz"),
                ((u"\xff\xa2\x12\x00"*10)[:-1] + u"\x01",
                    u"\xff\xa2\x12\x00"*10),

                # check different-size comparisons fail.
                (u"",       u"a"),
                (u"abc",    u"abcdef"),
                (u"abc",    u"defabc"),
                (u"qwertyuiopasdfghjklzxcvbnm", u"abc"),
            ]:
            if consteq_supports_string(l) and consteq_supports_string(r):
                self.assertFalse(consteq(l, r), "values %r %r:" % (l,r))
                self.assertFalse(consteq(r, l), "values %r %r:" % (r,l))
            else:
                self.assertRaises(TypeError, consteq, l, r)
                self.assertRaises(TypeError, consteq, r, l)
            self.assertFalse(str_consteq(l, r), "values %r %r:" % (l,r))
            self.assertFalse(str_consteq(r, l), "values %r %r:" % (r,l))

            l = l.encode("latin-1")
            r = r.encode("latin-1")
            self.assertFalse(consteq(l, r), "values %r %r:" % (l,r))
            self.assertFalse(consteq(r, l), "values %r %r:" % (r,l))

        # TODO: add some tests to ensure we take THETA(strlen) time.
        # this might be hard to do reproducably.
        # NOTE: below code was used to generate stats for analysis
        ##from math import log as logb
        ##import timeit
        ##multipliers = [ 1<<s for s in irange(9)]
        ##correct =   u"abcdefgh"*(1<<4)
        ##incorrect = u"abcdxfgh"
        ##print
        ##first = True
        ##for run in irange(1):
        ##    times = []
        ##    chars = []
        ##    for m in multipliers:
        ##        supplied = incorrect * m
        ##        def test():
        ##            self.assertFalse(consteq(supplied,correct))
        ##            ##self.assertFalse(supplied == correct)
        ##        times.append(timeit.timeit(test, number=100000))
        ##        chars.append(len(supplied))
        ##    # output for wolfram alpha
        ##    print ", ".join("{%r, %r}" % (c,round(t,4)) for c,t in zip(chars,times))
        ##    def scale(c):
        ##        return logb(c,2)
        ##    print ", ".join("{%r, %r}" % (scale(c),round(t,4)) for c,t in zip(chars,times))
        ##    # output for spreadsheet
        ##    ##if first:
        ##    ##    print "na, " + ", ".join(str(c) for c in chars)
        ##    ##    first = False
        ##    ##print ", ".join(str(c) for c in [run] + times)

    def test_saslprep(self):
        """test saslprep() unicode normalizer"""
        self.require_stringprep()
        from passlib.utils import saslprep as sp

        # invalid types
        self.assertRaises(TypeError, sp, None)
        self.assertRaises(TypeError, sp, 1)
        self.assertRaises(TypeError, sp, b'')

        # empty strings
        self.assertEqual(sp(u''), u'')
        self.assertEqual(sp(u'\u00AD'), u'')

        # verify B.1 chars are stripped,
        self.assertEqual(sp(u"$\u00AD$\u200D$"), u"$$$")

        # verify C.1.2 chars are replaced with space
        self.assertEqual(sp(u"$ $\u00A0$\u3000$"), u"$ $ $ $")

        # verify normalization to KC
        self.assertEqual(sp(u"a\u0300"), u"\u00E0")
        self.assertEqual(sp(u"\u00E0"), u"\u00E0")

        # verify various forbidden characters
            # control chars
        self.assertRaises(ValueError, sp, u"\u0000")
        self.assertRaises(ValueError, sp, u"\u007F")
        self.assertRaises(ValueError, sp, u"\u180E")
        self.assertRaises(ValueError, sp, u"\uFFF9")
            # private use
        self.assertRaises(ValueError, sp, u"\uE000")
            # non-characters
        self.assertRaises(ValueError, sp, u"\uFDD0")
            # surrogates
        self.assertRaises(ValueError, sp, u"\uD800")
            # non-plaintext chars
        self.assertRaises(ValueError, sp, u"\uFFFD")
            # non-canon
        self.assertRaises(ValueError, sp, u"\u2FF0")
            # change display properties
        self.assertRaises(ValueError, sp, u"\u200E")
        self.assertRaises(ValueError, sp, u"\u206F")
            # unassigned code points (as of unicode 3.2)
        self.assertRaises(ValueError, sp, u"\u0900")
        self.assertRaises(ValueError, sp, u"\uFFF8")
            # tagging characters
        self.assertRaises(ValueError, sp, u"\U000e0001")

        # verify bidi behavior
            # if starts with R/AL -- must end with R/AL
        self.assertRaises(ValueError, sp, u"\u0627\u0031")
        self.assertEqual(sp(u"\u0627"), u"\u0627")
        self.assertEqual(sp(u"\u0627\u0628"), u"\u0627\u0628")
        self.assertEqual(sp(u"\u0627\u0031\u0628"), u"\u0627\u0031\u0628")
            # if starts with R/AL --  cannot contain L
        self.assertRaises(ValueError, sp, u"\u0627\u0041\u0628")
            # if doesn't start with R/AL -- can contain R/AL, but L & EN allowed
        self.assertRaises(ValueError, sp, u"x\u0627z")
        self.assertEqual(sp(u"x\u0041z"), u"x\u0041z")

        #------------------------------------------------------
        # examples pulled from external sources, to be thorough
        #------------------------------------------------------

        # rfc 4031 section 3 examples
        self.assertEqual(sp(u"I\u00ADX"), u"IX") # strip SHY
        self.assertEqual(sp(u"user"), u"user") # unchanged
        self.assertEqual(sp(u"USER"), u"USER") # case preserved
        self.assertEqual(sp(u"\u00AA"), u"a") # normalize to KC form
        self.assertEqual(sp(u"\u2168"), u"IX") # normalize to KC form
        self.assertRaises(ValueError, sp, u"\u0007") # forbid control chars
        self.assertRaises(ValueError, sp, u"\u0627\u0031") # invalid bidi

        # rfc 3454 section 6 examples
            # starts with RAL char, must end with RAL char
        self.assertRaises(ValueError, sp, u"\u0627\u0031")
        self.assertEqual(sp(u"\u0627\u0031\u0628"), u"\u0627\u0031\u0628")

    def test_splitcomma(self):
        from passlib.utils import splitcomma
        self.assertEqual(splitcomma(""), [])
        self.assertEqual(splitcomma(","), [])
        self.assertEqual(splitcomma("a"), ['a'])
        self.assertEqual(splitcomma(" a , "), ['a'])
        self.assertEqual(splitcomma(" a , b"), ['a', 'b'])
        self.assertEqual(splitcomma(" a, b, "), ['a', 'b'])

    def test_utf8_truncate(self):
        """
        utf8_truncate()
        """
        from passlib.utils import utf8_truncate

        #
        # run through a bunch of reference strings,
        # and make sure they truncate properly across all possible indexes
        #
        for source in [
            # empty string
            b"",
            # strings w/ only single-byte chars
            b"1",
            b"123",
            b'\x1a',
            b'\x1a' * 10,
            b'\x7f',
            b'\x7f' * 10,
            # strings w/ properly formed UTF8 continuation sequences
            b'a\xc2\xa0\xc3\xbe\xc3\xbe',
            b'abcdefghjusdfaoiu\xc2\xa0\xc3\xbe\xc3\xbedsfioauweoiruer',
        ]:
            source.decode("utf-8") # sanity check - should always be valid UTF8

            end = len(source)
            for idx in range(end + 16):
                prefix = "source=%r index=%r: " % (source, idx)

                result = utf8_truncate(source, idx)

                # result should always be valid utf-8
                result.decode("utf-8")

                # result should never be larger than source
                self.assertLessEqual(len(result), end, msg=prefix)

                # result should always be in range(idx, idx+4)
                self.assertGreaterEqual(len(result), min(idx, end), msg=prefix)
                self.assertLess(len(result), min(idx + 4, end + 1), msg=prefix)

                # should be strict prefix of source
                self.assertEqual(result, source[:len(result)], msg=prefix)

        #
        # malformed utf8 --
        # strings w/ only initial chars (should cut just like single-byte chars)
        #
        for source in [
            b'\xca',
            b'\xca' * 10,
            # also test null bytes (not valid utf8, but this func should treat them like ascii)
            b'\x00',
            b'\x00' * 10,
        ]:
            end = len(source)
            for idx in range(end + 16):
                prefix = "source=%r index=%r: " % (source, idx)
                result = utf8_truncate(source, idx)
                self.assertEqual(result, source[:idx], msg=prefix)

        #
        # malformed utf8 --
        # strings w/ only continuation chars (should cut at index+3)
        #
        for source in [
            b'\xaa',
            b'\xaa' * 10,
        ]:
            end = len(source)
            for idx in range(end + 16):
                prefix = "source=%r index=%r: " % (source, idx)
                result = utf8_truncate(source, idx)
                self.assertEqual(result, source[:idx+3], msg=prefix)

        #
        # string w/ some invalid utf8 --
        # * \xaa byte is too many continuation byte after \xff start byte
        # * \xab byte doesn't have preceding start byte
        # XXX: could also test continuation bytes w/o start byte, WITHIN the string.
        #      but think this covers edges well enough...
        #
        source = b'MN\xff\xa0\xa1\xa2\xaaOP\xab'

        self.assertEqual(utf8_truncate(source, 0), b'')  # index="M", stops there

        self.assertEqual(utf8_truncate(source, 1), b'M')  # index="N", stops there

        self.assertEqual(utf8_truncate(source, 2), b'MN')  # index="\xff", stops there

        self.assertEqual(utf8_truncate(source, 3),
                         b'MN\xff\xa0\xa1\xa2')  # index="\xa0", runs out after index+3="\xa2"

        self.assertEqual(utf8_truncate(source, 4),
                         b'MN\xff\xa0\xa1\xa2\xaa')  # index="\xa1", runs out after index+3="\xaa"

        self.assertEqual(utf8_truncate(source, 5),
                         b'MN\xff\xa0\xa1\xa2\xaa')  # index="\xa2", stops before "O"

        self.assertEqual(utf8_truncate(source, 6),
                         b'MN\xff\xa0\xa1\xa2\xaa')  # index="\xaa", stops before "O"

        self.assertEqual(utf8_truncate(source, 7),
                         b'MN\xff\xa0\xa1\xa2\xaa')  # index="O", stops there

        self.assertEqual(utf8_truncate(source, 8),
                         b'MN\xff\xa0\xa1\xa2\xaaO')  # index="P", stops there

        self.assertEqual(utf8_truncate(source, 9),
                         b'MN\xff\xa0\xa1\xa2\xaaOP\xab')  # index="\xab", runs out at end

        self.assertEqual(utf8_truncate(source, 10),
                         b'MN\xff\xa0\xa1\xa2\xaaOP\xab')  # index=end

        self.assertEqual(utf8_truncate(source, 11),
                         b'MN\xff\xa0\xa1\xa2\xaaOP\xab')  # index=end+1


#=============================================================================
# byte/unicode helpers
#=============================================================================
class CodecTest(TestCase):
    """tests bytes/unicode helpers in passlib.utils"""

    def test_bytes(self):
        """test b() helper, bytes and native str type"""
        if PY3:
            import builtins
            self.assertIs(bytes, builtins.bytes)
        else:
            import __builtin__ as builtins
            self.assertIs(bytes, builtins.str)

        self.assertIsInstance(b'', bytes)
        self.assertIsInstance(b'\x00\xff', bytes)
        if PY3:
            self.assertEqual(b'\x00\xff'.decode("latin-1"), "\x00\xff")
        else:
            self.assertEqual(b'\x00\xff', "\x00\xff")

    def test_to_bytes(self):
        """test to_bytes()"""
        from passlib.utils import to_bytes

        # check unicode inputs
        self.assertEqual(to_bytes(u'abc'),                  b'abc')
        self.assertEqual(to_bytes(u'\x00\xff'),             b'\x00\xc3\xbf')

        # check unicode w/ encodings
        self.assertEqual(to_bytes(u'\x00\xff', 'latin-1'),  b'\x00\xff')
        self.assertRaises(ValueError, to_bytes, u'\x00\xff', 'ascii')

        # check bytes inputs
        self.assertEqual(to_bytes(b'abc'),                b'abc')
        self.assertEqual(to_bytes(b'\x00\xff'),           b'\x00\xff')
        self.assertEqual(to_bytes(b'\x00\xc3\xbf'),       b'\x00\xc3\xbf')

        # check byte inputs ignores enocding
        self.assertEqual(to_bytes(b'\x00\xc3\xbf', "latin-1"),
                                                            b'\x00\xc3\xbf')

        # check bytes transcoding
        self.assertEqual(to_bytes(b'\x00\xc3\xbf', "latin-1", "", "utf-8"),
                                                            b'\x00\xff')

        # check other
        self.assertRaises(AssertionError, to_bytes, 'abc', None)
        self.assertRaises(TypeError, to_bytes, None)

    def test_to_unicode(self):
        """test to_unicode()"""
        from passlib.utils import to_unicode

        # check unicode inputs
        self.assertEqual(to_unicode(u'abc'),                u'abc')
        self.assertEqual(to_unicode(u'\x00\xff'),           u'\x00\xff')

        # check unicode input ignores encoding
        self.assertEqual(to_unicode(u'\x00\xff', "ascii"),  u'\x00\xff')

        # check bytes input
        self.assertEqual(to_unicode(b'abc'),              u'abc')
        self.assertEqual(to_unicode(b'\x00\xc3\xbf'),     u'\x00\xff')
        self.assertEqual(to_unicode(b'\x00\xff', 'latin-1'),
                                                            u'\x00\xff')
        self.assertRaises(ValueError, to_unicode, b'\x00\xff')

        # check other
        self.assertRaises(AssertionError, to_unicode, 'abc', None)
        self.assertRaises(TypeError, to_unicode, None)

    def test_to_native_str(self):
        """test to_native_str()"""
        from passlib.utils import to_native_str

        # test plain ascii
        self.assertEqual(to_native_str(u'abc', 'ascii'), 'abc')
        self.assertEqual(to_native_str(b'abc', 'ascii'), 'abc')

        # test invalid ascii
        if PY3:
            self.assertEqual(to_native_str(u'\xE0', 'ascii'), '\xE0')
            self.assertRaises(UnicodeDecodeError, to_native_str, b'\xC3\xA0',
                              'ascii')
        else:
            self.assertRaises(UnicodeEncodeError, to_native_str, u'\xE0',
                              'ascii')
            self.assertEqual(to_native_str(b'\xC3\xA0', 'ascii'), '\xC3\xA0')

        # test latin-1
        self.assertEqual(to_native_str(u'\xE0', 'latin-1'), '\xE0')
        self.assertEqual(to_native_str(b'\xE0', 'latin-1'), '\xE0')

        # test utf-8
        self.assertEqual(to_native_str(u'\xE0', 'utf-8'),
                         '\xE0' if PY3 else '\xC3\xA0')
        self.assertEqual(to_native_str(b'\xC3\xA0', 'utf-8'),
                         '\xE0' if PY3 else '\xC3\xA0')

        # other types rejected
        self.assertRaises(TypeError, to_native_str, None, 'ascii')

    def test_is_ascii_safe(self):
        """test is_ascii_safe()"""
        from passlib.utils import is_ascii_safe
        self.assertTrue(is_ascii_safe(b"\x00abc\x7f"))
        self.assertTrue(is_ascii_safe(u"\x00abc\x7f"))
        self.assertFalse(is_ascii_safe(b"\x00abc\x80"))
        self.assertFalse(is_ascii_safe(u"\x00abc\x80"))

    def test_is_same_codec(self):
        """test is_same_codec()"""
        from passlib.utils import is_same_codec

        self.assertTrue(is_same_codec(None, None))
        self.assertFalse(is_same_codec(None, 'ascii'))

        self.assertTrue(is_same_codec("ascii", "ascii"))
        self.assertTrue(is_same_codec("ascii", "ASCII"))

        self.assertTrue(is_same_codec("utf-8", "utf-8"))
        self.assertTrue(is_same_codec("utf-8", "utf8"))
        self.assertTrue(is_same_codec("utf-8", "UTF_8"))

        self.assertFalse(is_same_codec("ascii", "utf-8"))

#=============================================================================
# base64engine
#=============================================================================
class Base64EngineTest(TestCase):
    """test standalone parts of Base64Engine"""
    # NOTE: most Base64Engine testing done via _Base64Test subclasses below.

    def test_constructor(self):
        from passlib.utils.binary import Base64Engine, AB64_CHARS

        # bad charmap type
        self.assertRaises(TypeError, Base64Engine, 1)

        # bad charmap size
        self.assertRaises(ValueError, Base64Engine, AB64_CHARS[:-1])

        # dup charmap letter
        self.assertRaises(ValueError, Base64Engine, AB64_CHARS[:-1] + "A")

    def test_ab64_decode(self):
        """ab64_decode()"""
        from passlib.utils.binary import ab64_decode

        # accept bytes or unicode
        self.assertEqual(ab64_decode(b"abc"), hb("69b7"))
        self.assertEqual(ab64_decode(u"abc"), hb("69b7"))

        # reject non-ascii unicode
        self.assertRaises(ValueError, ab64_decode, u"ab\xff")

        # underlying a2b_ascii treats non-base64 chars as "Incorrect padding"
        self.assertRaises(TypeError, ab64_decode, b"ab\xff")
        self.assertRaises(TypeError, ab64_decode, b"ab!")
        self.assertRaises(TypeError, ab64_decode, u"ab!")

        # insert correct padding, handle dirty padding bits
        self.assertEqual(ab64_decode(b"abcd"), hb("69b71d"))  # 0 mod 4
        self.assertRaises(ValueError, ab64_decode, b"abcde")  # 1 mod 4
        self.assertEqual(ab64_decode(b"abcdef"), hb("69b71d79"))  # 2 mod 4, dirty padding bits
        self.assertEqual(ab64_decode(b"abcdeQ"), hb("69b71d79"))  # 2 mod 4, clean padding bits
        self.assertEqual(ab64_decode(b"abcdefg"), hb("69b71d79f8"))  # 3 mod 4, clean padding bits

        # support "./" or "+/" altchars
        # (lets us transition to "+/" representation, merge w/ b64s_decode)
        self.assertEqual(ab64_decode(b"ab+/"), hb("69bfbf"))
        self.assertEqual(ab64_decode(b"ab./"), hb("69bfbf"))

    def test_ab64_encode(self):
        """ab64_encode()"""
        from passlib.utils.binary import ab64_encode

        # accept bytes
        self.assertEqual(ab64_encode(hb("69b7")), b"abc")

        # reject unicode
        self.assertRaises(TypeError if PY3 else UnicodeEncodeError,
                          ab64_encode, hb("69b7").decode("latin-1"))

        # insert correct padding before decoding
        self.assertEqual(ab64_encode(hb("69b71d")), b"abcd")  # 0 mod 4
        self.assertEqual(ab64_encode(hb("69b71d79")), b"abcdeQ")  # 2 mod 4
        self.assertEqual(ab64_encode(hb("69b71d79f8")), b"abcdefg")  # 3 mod 4

        # output "./" altchars
        self.assertEqual(ab64_encode(hb("69bfbf")), b"ab./")

    def test_b64s_decode(self):
        """b64s_decode()"""
        from passlib.utils.binary import b64s_decode

        # accept bytes or unicode
        self.assertEqual(b64s_decode(b"abc"), hb("69b7"))
        self.assertEqual(b64s_decode(u"abc"), hb("69b7"))

        # reject non-ascii unicode
        self.assertRaises(ValueError, b64s_decode, u"ab\xff")

        # underlying a2b_ascii treats non-base64 chars as "Incorrect padding"
        self.assertRaises(TypeError, b64s_decode, b"ab\xff")
        self.assertRaises(TypeError, b64s_decode, b"ab!")
        self.assertRaises(TypeError, b64s_decode, u"ab!")

        # insert correct padding, handle dirty padding bits
        self.assertEqual(b64s_decode(b"abcd"), hb("69b71d"))  # 0 mod 4
        self.assertRaises(ValueError, b64s_decode, b"abcde")  # 1 mod 4
        self.assertEqual(b64s_decode(b"abcdef"), hb("69b71d79"))  # 2 mod 4, dirty padding bits
        self.assertEqual(b64s_decode(b"abcdeQ"), hb("69b71d79"))  # 2 mod 4, clean padding bits
        self.assertEqual(b64s_decode(b"abcdefg"), hb("69b71d79f8"))  # 3 mod 4, clean padding bits

    def test_b64s_encode(self):
        """b64s_encode()"""
        from passlib.utils.binary import b64s_encode

        # accept bytes
        self.assertEqual(b64s_encode(hb("69b7")), b"abc")

        # reject unicode
        self.assertRaises(TypeError if PY3 else UnicodeEncodeError,
                          b64s_encode, hb("69b7").decode("latin-1"))

        # insert correct padding before decoding
        self.assertEqual(b64s_encode(hb("69b71d")), b"abcd")  # 0 mod 4
        self.assertEqual(b64s_encode(hb("69b71d79")), b"abcdeQ")  # 2 mod 4
        self.assertEqual(b64s_encode(hb("69b71d79f8")), b"abcdefg")  # 3 mod 4

        # output "+/" altchars
        self.assertEqual(b64s_encode(hb("69bfbf")), b"ab+/")

class _Base64Test(TestCase):
    """common tests for all Base64Engine instances"""
    #===================================================================
    # class attrs
    #===================================================================

    # Base64Engine instance to test
    engine = None

    # pairs of (raw, encoded) bytes to test - should encode/decode correctly
    encoded_data = None

    # tuples of (encoded, value, bits) for known integer encodings
    encoded_ints = None

    # invalid encoded byte
    bad_byte = b"?"

    # helper to generate bytemap-specific strings
    def m(self, *offsets):
        """generate byte string from offsets"""
        return join_bytes(self.engine.bytemap[o:o+1] for o in offsets)

    #===================================================================
    # test encode_bytes
    #===================================================================
    def test_encode_bytes(self):
        """test encode_bytes() against reference inputs"""
        engine = self.engine
        encode = engine.encode_bytes
        for raw, encoded in self.encoded_data:
            result = encode(raw)
            self.assertEqual(result, encoded, "encode %r:" % (raw,))

    def test_encode_bytes_bad(self):
        """test encode_bytes() with bad input"""
        engine = self.engine
        encode = engine.encode_bytes
        self.assertRaises(TypeError, encode, u'\x00')
        self.assertRaises(TypeError, encode, None)

    #===================================================================
    # test decode_bytes
    #===================================================================
    def test_decode_bytes(self):
        """test decode_bytes() against reference inputs"""
        engine = self.engine
        decode = engine.decode_bytes
        for raw, encoded in self.encoded_data:
            result = decode(encoded)
            self.assertEqual(result, raw, "decode %r:" % (encoded,))

    def test_decode_bytes_padding(self):
        """test decode_bytes() ignores padding bits"""
        bchr = (lambda v: bytes([v])) if PY3 else chr
        engine = self.engine
        m = self.m
        decode = engine.decode_bytes
        BNULL = b"\x00"

        # length == 2 mod 4: 4 bits of padding
        self.assertEqual(decode(m(0,0)), BNULL)
        for i in range(0,6):
            if engine.big: # 4 lsb padding
                correct = BNULL if i < 4 else bchr(1<<(i-4))
            else: # 4 msb padding
                correct = bchr(1<<(i+6)) if i < 2 else BNULL
            self.assertEqual(decode(m(0,1<<i)), correct, "%d/4 bits:" % i)

        # length == 3 mod 4: 2 bits of padding
        self.assertEqual(decode(m(0,0,0)), BNULL*2)
        for i in range(0,6):
            if engine.big: # 2 lsb are padding
                correct = BNULL if i < 2 else bchr(1<<(i-2))
            else: # 2 msg are padding
                correct = bchr(1<<(i+4)) if i < 4 else BNULL
            self.assertEqual(decode(m(0,0,1<<i)), BNULL + correct,
                             "%d/2 bits:" % i)

    def test_decode_bytes_bad(self):
        """test decode_bytes() with bad input"""
        engine = self.engine
        decode = engine.decode_bytes

        # wrong size (1 % 4)
        self.assertRaises(ValueError, decode, engine.bytemap[:5])

        # wrong char
        self.assertTrue(self.bad_byte not in engine.bytemap)
        self.assertRaises(ValueError, decode, self.bad_byte*4)

        # wrong type
        self.assertRaises(TypeError, decode, engine.charmap[:4])
        self.assertRaises(TypeError, decode, None)

    #===================================================================
    # encode_bytes+decode_bytes
    #===================================================================
    def test_codec(self):
        """test encode_bytes/decode_bytes against random data"""
        engine = self.engine
        from passlib.utils import getrandbytes, getrandstr
        rng = self.getRandom()
        saw_zero = False
        for i in irange(500):
            #
            # test raw -> encode() -> decode() -> raw
            #

            # generate some random bytes
            size = rng.randint(1 if saw_zero else 0, 12)
            if not size:
                saw_zero = True
            enc_size = (4*size+2)//3
            raw = getrandbytes(rng, size)

            # encode them, check invariants
            encoded = engine.encode_bytes(raw)
            self.assertEqual(len(encoded), enc_size)

            # make sure decode returns original
            result = engine.decode_bytes(encoded)
            self.assertEqual(result, raw)

            #
            # test encoded -> decode() -> encode() -> encoded
            #

            # generate some random encoded data
            if size % 4 == 1:
                size += rng.choice([-1,1,2])
            raw_size = 3*size//4
            encoded = getrandstr(rng, engine.bytemap, size)

            # decode them, check invariants
            raw = engine.decode_bytes(encoded)
            self.assertEqual(len(raw), raw_size, "encoded %d:" % size)

            # make sure encode returns original (barring padding bits)
            result = engine.encode_bytes(raw)
            if size % 4:
                self.assertEqual(result[:-1], encoded[:-1])
            else:
                self.assertEqual(result, encoded)

    def test_repair_unused(self):
        """test repair_unused()"""
        # NOTE: this test relies on encode_bytes() always returning clear
        # padding bits - which should be ensured by test vectors.
        from passlib.utils import getrandstr
        rng = self.getRandom()
        engine = self.engine
        check_repair_unused = self.engine.check_repair_unused
        i = 0
        while i < 300:
            size = rng.randint(0,23)
            cdata = getrandstr(rng, engine.charmap, size).encode("ascii")
            if size & 3 == 1:
                # should throw error
                self.assertRaises(ValueError, check_repair_unused, cdata)
                continue
            rdata = engine.encode_bytes(engine.decode_bytes(cdata))
            if rng.random() < .5:
                cdata = cdata.decode("ascii")
                rdata = rdata.decode("ascii")
            if cdata == rdata:
                # should leave unchanged
                ok, result = check_repair_unused(cdata)
                self.assertFalse(ok)
                self.assertEqual(result, rdata)
            else:
                # should repair bits
                self.assertNotEqual(size % 4, 0)
                ok, result = check_repair_unused(cdata)
                self.assertTrue(ok)
                self.assertEqual(result, rdata)
            i += 1

    #===================================================================
    # test transposed encode/decode - encoding independant
    #===================================================================
    # NOTE: these tests assume normal encode/decode has been tested elsewhere.

    transposed = [
        # orig, result, transpose map
        (b"\x33\x22\x11", b"\x11\x22\x33",[2,1,0]),
        (b"\x22\x33\x11", b"\x11\x22\x33",[1,2,0]),
    ]

    transposed_dups = [
        # orig, result, transpose projection
        (b"\x11\x11\x22", b"\x11\x22\x33",[0,0,1]),
    ]

    def test_encode_transposed_bytes(self):
        """test encode_transposed_bytes()"""
        engine = self.engine
        for result, input, offsets in self.transposed + self.transposed_dups:
            tmp = engine.encode_transposed_bytes(input, offsets)
            out = engine.decode_bytes(tmp)
            self.assertEqual(out, result)

        self.assertRaises(TypeError, engine.encode_transposed_bytes, u"a", [])

    def test_decode_transposed_bytes(self):
        """test decode_transposed_bytes()"""
        engine = self.engine
        for input, result, offsets in self.transposed:
            tmp = engine.encode_bytes(input)
            out = engine.decode_transposed_bytes(tmp, offsets)
            self.assertEqual(out, result)

    def test_decode_transposed_bytes_bad(self):
        """test decode_transposed_bytes() fails if map is a one-way"""
        engine = self.engine
        for input, _, offsets in self.transposed_dups:
            tmp = engine.encode_bytes(input)
            self.assertRaises(TypeError, engine.decode_transposed_bytes, tmp,
                              offsets)

    #===================================================================
    # test 6bit handling
    #===================================================================
    def check_int_pair(self, bits, encoded_pairs):
        """helper to check encode_intXX & decode_intXX functions"""
        rng = self.getRandom()
        engine = self.engine
        encode = getattr(engine, "encode_int%s" % bits)
        decode = getattr(engine, "decode_int%s" % bits)
        pad = -bits % 6
        chars = (bits+pad)//6
        upper = 1<<bits

        # test encode func
        for value, encoded in encoded_pairs:
            result = encode(value)
            self.assertIsInstance(result, bytes)
            self.assertEqual(result, encoded)
        self.assertRaises(ValueError, encode, -1)
        self.assertRaises(ValueError, encode, upper)

        # test decode func
        for value, encoded in encoded_pairs:
            self.assertEqual(decode(encoded), value, "encoded %r:" % (encoded,))
        m = self.m
        self.assertRaises(ValueError, decode, m(0)*(chars+1))
        self.assertRaises(ValueError, decode, m(0)*(chars-1))
        self.assertRaises(ValueError, decode, self.bad_byte*chars)
        self.assertRaises(TypeError, decode, engine.charmap[0])
        self.assertRaises(TypeError, decode, None)

        # do random testing.
        from passlib.utils import getrandstr
        for i in irange(100):
            # generate random value, encode, and then decode
            value = rng.randint(0, upper-1)
            encoded = encode(value)
            self.assertEqual(len(encoded), chars)
            self.assertEqual(decode(encoded), value)

            # generate some random encoded data, decode, then encode.
            encoded = getrandstr(rng, engine.bytemap, chars)
            value = decode(encoded)
            self.assertGreaterEqual(value, 0, "decode %r out of bounds:" % encoded)
            self.assertLess(value, upper, "decode %r out of bounds:" % encoded)
            result = encode(value)
            if pad:
                self.assertEqual(result[:-2], encoded[:-2])
            else:
                self.assertEqual(result, encoded)

    def test_int6(self):
        engine = self.engine
        m = self.m
        self.check_int_pair(6, [(0, m(0)), (63, m(63))])

    def test_int12(self):
        engine = self.engine
        m = self.m
        self.check_int_pair(12,[(0, m(0,0)),
            (63, m(0,63) if engine.big else m(63,0)), (0xFFF, m(63,63))])

    def test_int24(self):
        engine = self.engine
        m = self.m
        self.check_int_pair(24,[(0, m(0,0,0,0)),
            (63, m(0,0,0,63) if engine.big else m(63,0,0,0)),
            (0xFFFFFF, m(63,63,63,63))])

    def test_int64(self):
        # NOTE: this isn't multiple of 6, it has 2 padding bits appended
        # before encoding.
        engine = self.engine
        m = self.m
        self.check_int_pair(64, [(0, m(0,0,0,0, 0,0,0,0, 0,0,0)),
                (63, m(0,0,0,0, 0,0,0,0, 0,3,60) if engine.big else
                     m(63,0,0,0, 0,0,0,0, 0,0,0)),
                ((1<<64)-1, m(63,63,63,63, 63,63,63,63, 63,63,60) if engine.big
                    else m(63,63,63,63, 63,63,63,63, 63,63,15))])

    def test_encoded_ints(self):
        """test against reference integer encodings"""
        if not self.encoded_ints:
            raise self.skipTests("none defined for class")
        engine = self.engine
        for data, value, bits in self.encoded_ints:
            encode = getattr(engine, "encode_int%d" % bits)
            decode = getattr(engine, "decode_int%d" % bits)
            self.assertEqual(encode(value), data)
            self.assertEqual(decode(data), value)

    #===================================================================
    # eoc
    #===================================================================

# NOTE: testing H64 & H64Big should be sufficient to verify
# that Base64Engine() works in general.
from passlib.utils.binary import h64, h64big

class H64_Test(_Base64Test):
    """test H64 codec functions"""
    engine = h64
    descriptionPrefix = "h64 codec"

    encoded_data = [
        # test lengths 0..6 to ensure tail is encoded properly
        (b"",b""),
        (b"\x55",b"J/"),
        (b"\x55\xaa",b"Jd8"),
        (b"\x55\xaa\x55",b"JdOJ"),
        (b"\x55\xaa\x55\xaa",b"JdOJe0"),
        (b"\x55\xaa\x55\xaa\x55",b"JdOJeK3"),
        (b"\x55\xaa\x55\xaa\x55\xaa",b"JdOJeKZe"),

        # test padding bits are null
        (b"\x55\xaa\x55\xaf",b"JdOJj0"), # len = 1 mod 3
        (b"\x55\xaa\x55\xaa\x5f",b"JdOJey3"), # len = 2 mod 3
    ]

    encoded_ints = [
        (b"z.", 63, 12),
        (b".z", 4032, 12),
    ]

class H64Big_Test(_Base64Test):
    """test H64Big codec functions"""
    engine = h64big
    descriptionPrefix = "h64big codec"

    encoded_data = [
        # test lengths 0..6 to ensure tail is encoded properly
        (b"",b""),
        (b"\x55",b"JE"),
        (b"\x55\xaa",b"JOc"),
        (b"\x55\xaa\x55",b"JOdJ"),
        (b"\x55\xaa\x55\xaa",b"JOdJeU"),
        (b"\x55\xaa\x55\xaa\x55",b"JOdJeZI"),
        (b"\x55\xaa\x55\xaa\x55\xaa",b"JOdJeZKe"),

        # test padding bits are null
        (b"\x55\xaa\x55\xaf",b"JOdJfk"), # len = 1 mod 3
        (b"\x55\xaa\x55\xaa\x5f",b"JOdJeZw"), # len = 2 mod 3
    ]

    encoded_ints = [
        (b".z", 63, 12),
        (b"z.", 4032, 12),
    ]

#=============================================================================
# eof
#=============================================================================<|MERGE_RESOLUTION|>--- conflicted
+++ resolved
@@ -9,13 +9,8 @@
 # site
 # pkg
 # module
-<<<<<<< HEAD
-from passlib.utils import is_ascii_safe
+from passlib.utils import is_ascii_safe, to_bytes
 from passlib.utils.compat import irange, PY2, PY3, unicode, join_bytes, PYPY
-=======
-from passlib.utils import is_ascii_safe, to_bytes
-from passlib.utils.compat import irange, PY2, PY3, u, unicode, join_bytes, PYPY
->>>>>>> 9d4196c7
 from passlib.tests.utils import TestCase, hb, run_with_fixed_seeds
 
 #=============================================================================
@@ -184,30 +179,6 @@
             self.assertFalse(test_crypt("test", "aaqPiZY5xR5l."))  # des_crypt() hash of "test"
             raise self.skipTest("crypt.crypt() not available")
 
-<<<<<<< HEAD
-        # XXX: this assumes *every* crypt() implementation supports des_crypt.
-        #      if this fails for some platform, this test will need modifying.
-
-        # test return type
-        self.assertIsInstance(safe_crypt(u"test", u"aa"), unicode)
-
-        # test ascii password
-        h1 = u'aaqPiZY5xR5l.'
-        self.assertEqual(safe_crypt(u'test', u'aa'), h1)
-        self.assertEqual(safe_crypt(b'test', b'aa'), h1)
-
-        # test utf-8 / unicode password
-        h2 = u'aahWwbrUsKZk.'
-        self.assertEqual(safe_crypt(u'test\u1234', 'aa'), h2)
-        self.assertEqual(safe_crypt(b'test\xe1\x88\xb4', 'aa'), h2)
-
-        # test latin-1 password
-        hash = safe_crypt(b'test\xff', 'aa')
-        if PY3: # py3 supports utf-8 bytes only.
-            self.assertEqual(hash, None)
-        else: # but py2 is fine.
-            self.assertEqual(hash, u'aaOx.5nbTU/.M')
-=======
         # expect there to be something supported, if crypt() is present
         if not supported:
             # NOTE: failures here should be investigated.  usually means one of:
@@ -237,7 +208,7 @@
             return hash
 
         # test ascii password & return type
-        s1 = u("test")
+        s1 = u"test"
         h1 = get_hash(s1)
         result = safe_crypt(s1, h1)
         self.assertIsInstance(result, unicode)
@@ -249,11 +220,10 @@
         self.assertEqual(safe_crypt(s1, h1x), h1)
 
         # test utf-8 / unicode password
-        s2 = u('test\u1234')
+        s2 = u'test\u1234'
         h2 = get_hash(s2)
         self.assertEqual(safe_crypt(s2, h2), h2)
         self.assertEqual(safe_crypt(to_bytes(s2), to_bytes(h2)), h2)
->>>>>>> 9d4196c7
 
         # test rejects null chars in password
         self.assertRaises(ValueError, safe_crypt, '\x00', h1)
