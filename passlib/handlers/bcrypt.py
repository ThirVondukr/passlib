--- conflicted
+++ resolved
@@ -19,29 +19,14 @@
 import logging; log = logging.getLogger(__name__)
 from warnings import warn
 # site
-<<<<<<< HEAD
-_pybcrypt_hashpw = None # dynamically imported by _load_backend_pybcrypt()
+_bcrypt = None # dynamically imported by _load_backend_bcrypt()
+_pybcrypt = None # dynamically imported by _load_backend_pybcrypt()
 _bcryptor_engine = None # dynamically imported by _load_backend_bcryptor()
-=======
-try:
-    import bcrypt as _bcrypt
-except ImportError: # pragma: no cover
-    _bcrypt = None
-try:
-    from bcryptor.engine import Engine as bcryptor_engine
-except ImportError: # pragma: no cover
-    bcryptor_engine = None
->>>>>>> a0f57c38
 # pkg
 _builtin_bcrypt = None  # dynamically imported by _load_backend_builtin()
 from passlib.exc import PasslibHashWarning
-<<<<<<< HEAD
-from passlib.utils import bcrypt64, safe_crypt, repeat_string, parse_version, \
-                          rng, getrandstr, test_crypt
-=======
-from passlib.utils import bcrypt64, safe_crypt, repeat_string, to_bytes, \
-                          classproperty, rng, getrandstr, test_crypt, to_unicode
->>>>>>> a0f57c38
+from passlib.utils import bcrypt64, safe_crypt, repeat_string, to_bytes, parse_version, \
+                          rng, getrandstr, test_crypt, to_unicode
 from passlib.utils.compat import bytes, b, u, uascii_to_str, unicode, str_to_uascii
 import passlib.utils.handlers as uh
 
@@ -243,63 +228,12 @@
     #===================================================================
     # backend configuration
     #===================================================================
-<<<<<<< HEAD
-
-    backends = ("pybcrypt", "bcryptor", "os_crypt", "builtin")
-=======
+
     backends = ("bcrypt", "pybcrypt", "bcryptor", "os_crypt", "builtin")
 
-    @classproperty
-    def _has_backend_bcrypt(cls):
-        return _bcrypt is not None and hasattr(_bcrypt, "_ffi")
-
-    @classproperty
-    def _has_backend_pybcrypt(cls):
-        return _bcrypt is not None and not hasattr(_bcrypt, "_ffi")
->>>>>>> a0f57c38
-
     # appended to HasManyBackends' "no backends available" error message
-    _no_backend_suggestion = " -- recommend you install py-bcrypt 0.3+"
-
-    #---------------------------------------------------------------
-    # pybcrypt backend
-    #---------------------------------------------------------------
-
-    #: classwide thread lock used for pybcrypt < 0.3
-    _calc_lock = None
-
-    @classmethod
-    def _load_backend_pybcrypt(cls):
-        # try to import pybcrypt
-        global _pybcrypt_hashpw
-        try:
-            from bcrypt import hashpw as _pybcrypt_hashpw
-        except ImportError: # pragma: no cover
-            return None
-
-<<<<<<< HEAD
-        # determine pybcrypt version
-        try:
-            from bcrypt._bcrypt import __version__ as vstr
-        except ImportError:
-            log.warning("couldn't determine pybcrypt version", exc_info=True)
-            vstr = "?.?"
-        version = parse_version(vstr)
-        if not version:
-            log.warning("couldn't parse pybcrypt version string: %r", vstr)
-            version = (0, 0)
-        log.debug("found pybcrypt version %s", vstr)
-
-        # return calc function based on version
-        if version < (0,3):
-            warn("py-bcrypt %s has a major security vulnerability, "
-                 "you should upgrade to py-bcrypt 0.3 immediately."
-                 % vstr, uh.exc.PasslibSecurityWarning)
-            if cls._calc_lock is None:
-                import threading
-                cls._calc_lock = threading.Lock()
-            return cls._calc_checksum_pybcrypt_threadsafe
-=======
+    _no_backend_suggestion = " -- recommend you install one (e.g. 'pip install bcrypt')"
+
     def _calc_checksum(self, secret):
         "common backend code"
         if isinstance(secret, unicode):
@@ -311,22 +245,22 @@
             raise uh.exc.NullPasswordError(self)
         return self._calc_checksum_backend(secret)
 
-    def _calc_checksum_os_crypt(self, secret):
-        config = self._get_config()
-        hash = safe_crypt(secret, config)
-        if hash:
-            assert hash.startswith(config) and len(hash) == len(config)+31
-            return hash[-31:]
->>>>>>> a0f57c38
-        else:
-            return cls._calc_checksum_pybcrypt
-
-    def _calc_checksum_pybcrypt_threadsafe(self, secret):
-        # as workaround for pybcrypt < 0.3's concurrency issue,
-        # we wrap everything in a thread lock. as long as bcrypt is only
-        # used through passlib, this should be safe.
-        with self._calc_lock:
-            return self._calc_checksum_pybcrypt(secret)
+    #---------------------------------------------------------------
+    # bcrypt backend
+    #---------------------------------------------------------------
+    @classmethod
+    def _load_backend_bcrypt(cls):
+        # try to import bcrypt
+        global _bcrypt
+        try:
+            import bcrypt as _bcrypt
+        except ImportError: # pragma: no cover
+            return None
+        if not hasattr(_bcrypt, "_ffi"):
+            # pybcrypt was installed instead
+            _bcrypt = None
+            return None
+        return cls._calc_checksum_bcrypt
 
     def _calc_checksum_bcrypt(self, secret):
         # bcrypt behavior:
@@ -349,6 +283,57 @@
         assert isinstance(hash, bytes)
         return hash[-31:].decode("ascii")
 
+    #---------------------------------------------------------------
+    # pybcrypt backend
+    #---------------------------------------------------------------
+
+    #: classwide thread lock used for pybcrypt < 0.3
+    _calc_lock = None
+
+    @classmethod
+    def _load_backend_pybcrypt(cls):
+        # try to import pybcrypt
+        global _pybcrypt
+        try:
+            import bcrypt as _pybcrypt
+        except ImportError: # pragma: no cover
+            return None
+        if hasattr(_pybcrypt, "_ffi"):
+            # bcrypt was installed instead
+            _pybcrypt = None
+            return None
+
+        # determine pybcrypt version
+        try:
+            from bcrypt._bcrypt import __version__ as vstr
+        except ImportError:
+            log.warning("couldn't determine pybcrypt version", exc_info=True)
+            vstr = "?.?"
+        version = parse_version(vstr)
+        if not version:
+            log.warning("couldn't parse pybcrypt version string: %r", vstr)
+            version = (0, 0)
+        log.debug("found pybcrypt version %s", vstr)
+
+        # return calc function based on version
+        if version < (0,3):
+            warn("py-bcrypt %s has a major security vulnerability, "
+                 "you should upgrade to py-bcrypt 0.3 immediately."
+                 % vstr, uh.exc.PasslibSecurityWarning)
+            if cls._calc_lock is None:
+                import threading
+                cls._calc_lock = threading.Lock()
+            return cls._calc_checksum_pybcrypt_threadsafe
+        else:
+            return cls._calc_checksum_pybcrypt
+
+    def _calc_checksum_pybcrypt_threadsafe(self, secret):
+        # as workaround for pybcrypt < 0.3's concurrency issue,
+        # we wrap everything in a thread lock. as long as bcrypt is only
+        # used through passlib, this should be safe.
+        with self._calc_lock:
+            return self._calc_checksum_pybcrypt(secret)
+
     def _calc_checksum_pybcrypt(self, secret):
         # py-bcrypt behavior:
         #   py2: unicode secret/hash encoded as ascii bytes before use,
@@ -356,11 +341,7 @@
         #   py3: unicode secret encoded as utf-8 bytes,
         #        hash encoded as ascii bytes, returns ascii unicode.
         config = self._get_config()
-<<<<<<< HEAD
-        hash = _pybcrypt_hashpw(secret, config)
-=======
-        hash = _bcrypt.hashpw(secret, config)
->>>>>>> a0f57c38
+        hash = _pybcrypt.hashpw(secret, config)
         assert hash.startswith(config) and len(hash) == len(config)+31
         return str_to_uascii(hash[-31:])
 
