--- conflicted
+++ resolved
@@ -28,12 +28,8 @@
 from passlib.utils import safe_crypt, repeat_string, to_bytes, parse_version, \
                           rng, getrandstr, test_crypt, to_unicode
 from passlib.utils.binary import bcrypt64
-<<<<<<< HEAD
+from passlib.utils.compat import get_unbound_method_function
 from passlib.utils.compat import uascii_to_str, unicode, str_to_uascii
-=======
-from passlib.utils.compat import get_unbound_method_function
-from passlib.utils.compat import u, uascii_to_str, unicode, str_to_uascii
->>>>>>> 04b79396
 import passlib.utils.handlers as uh
 
 # local
