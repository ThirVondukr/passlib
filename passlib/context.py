--- conflicted
+++ resolved
@@ -653,316 +653,10 @@
         return self.handler.name
 
     def __repr__(self): # pragma: no cover -- debugging
-<<<<<<< HEAD
         name = self.handler.name
         if self.category:
             name = "%s %s" % (name, self.category)
         return "<_CryptRecord 0x%x for %s config>" % (id(self), name)
-=======
-        return "<_CryptRecord 0x%x for %s>" % (id(self), self._errprefix)
-
-    #===================================================================
-    # rounds generation & limits - used by encrypt & deprecation code
-    #===================================================================
-    def _init_rounds_options(self, mn, mx, df, vr):
-        """parse options and compile efficient generate_rounds function"""
-        #----------------------------------------------------
-        # extract hard limits from handler itself
-        #----------------------------------------------------
-        handler = self.handler
-        if 'rounds' not in handler.setting_kwds:
-            # doesn't even support rounds keyword.
-            return
-        hmn = getattr(handler, "min_rounds", None)
-        hmx = getattr(handler, "max_rounds", None)
-
-        def check_against_handler(value, name):
-            """issue warning if value outside handler limits"""
-            if hmn is not None and value < hmn:
-                warn("%s: %s value is below handler minimum %d: %d" %
-                     (self._errprefix, name, hmn, value), PasslibConfigWarning)
-            if hmx is not None and value > hmx:
-                warn("%s: %s value is above handler maximum %d: %d" %
-                     (self._errprefix, name, hmx, value), PasslibConfigWarning)
-
-        #----------------------------------------------------
-        # set policy limits
-        #----------------------------------------------------
-        if mn is not None:
-            if mn < 0:
-                raise ValueError("%s: min_rounds must be >= 0" % self._errprefix)
-            check_against_handler(mn, "min_rounds")
-            self._min_rounds = mn
-            self._has_rounds_bounds = True
-
-        if mx is not None:
-            if mn is not None and mx < mn:
-                raise ValueError("%s: max_rounds must be "
-                                 ">= min_rounds" % self._errprefix)
-            elif mx < 0:
-                raise ValueError("%s: max_rounds must be >= 0" % self._errprefix)
-            check_against_handler(mx, "max_rounds")
-            self._max_rounds = mx
-            self._has_rounds_bounds = True
-
-        #----------------------------------------------------
-        # validate default_rounds
-        #----------------------------------------------------
-        if df is not None:
-            if mn is not None and df < mn:
-                    raise ValueError("%s: default_rounds must be "
-                                     ">= min_rounds" % self._errprefix)
-            if mx is not None and df > mx:
-                    raise ValueError("%s: default_rounds must be "
-                                     "<= max_rounds" % self._errprefix)
-            check_against_handler(df, "default_rounds")
-        elif vr or mx or mn:
-            # need an explicit default to work with
-            df = getattr(handler, "default_rounds", None) or mx or mn
-            assert df is not None, "couldn't find fallback default_rounds"
-        else:
-            # no need for rounds generation
-            self._has_rounds_options = self._has_rounds_bounds
-            return
-
-        # clip default to handler & policy limits *before* vary rounds
-        # is calculated, so that proportion vr values are scaled against
-        # the effective default.
-        def clip(value):
-            """clip value to intersection of policy + handler limits"""
-            if mn is not None and value < mn:
-                value = mn
-            if hmn is not None and value < hmn:
-                value = hmn
-            if mx is not None and value > mx:
-                value = mx
-            if hmx is not None and value > hmx:
-                value = hmx
-            return value
-        df = clip(df)
-
-        #----------------------------------------------------
-        # validate vary_rounds,
-        # coerce df/vr to linear scale,
-        # and setup scale_value() to undo coercion
-        #----------------------------------------------------
-        # NOTE: vr=0 same as if vr not set
-        if vr:
-            if vr < 0:
-                raise ValueError("%s: vary_rounds must be >= 0" %
-                                 self._errprefix)
-            def scale_value(value, upper):
-                return value
-            if isinstance(vr, float):
-                # vr is value from 0..1 expressing fraction of default rounds.
-                if vr > 1:
-                    # XXX: deprecate 1.0 ?
-                    raise ValueError("%s: vary_rounds must be < 1.0" %
-                                     self._errprefix)
-                # calculate absolute vr value based on df & rounds_cost
-                cost_scale = getattr(handler, "rounds_cost", "linear")
-                assert cost_scale in ["log2", "linear"]
-                if cost_scale == "log2":
-                    # convert df & vr to linear scale for limit calc,
-                    # and redefine scale_value() to convert back to log2.
-                    df = 1<<df
-                    def scale_value(value, upper):
-                        if value <= 0:
-                            return 0
-                        elif upper:
-                            return int(logb(value,2))
-                        else:
-                            return int(ceil(logb(value,2)))
-                vr = int(df*vr)
-            elif not isinstance(vr, int):
-                raise TypeError("vary_rounds must be int or float")
-            # else: vr is explicit number of rounds to vary df by.
-
-        #----------------------------------------------------
-        # set up rounds generation function.
-        #----------------------------------------------------
-        if not vr:
-            # fixed rounds value
-            self._generate_rounds = lambda : df
-        else:
-            # randomly generate rounds in range df +/- vr
-            lower = clip(scale_value(df-vr,False))
-            upper = clip(scale_value(df+vr,True))
-            if lower == upper:
-                self._generate_rounds = lambda: upper
-            else:
-                assert lower < upper
-                self._generate_rounds = lambda: rng.randint(lower, upper)
-
-        # hack for bsdi_crypt - want to avoid even-valued rounds
-        # NOTE: this technically might generate a rounds value 1 larger
-        # than the requested upper bound - but better to err on side of safety.
-        if getattr(handler, "_avoid_even_rounds", False):
-            gen = self._generate_rounds
-            self._generate_rounds = lambda : gen()|1
-
-        self._has_rounds_options = True
-
-    #===================================================================
-    # encrypt() / genconfig()
-    #===================================================================
-    def _init_encrypt_and_genconfig(self):
-        """initialize genconfig/encrypt wrapper methods"""
-        settings = self.settings
-        handler = self.handler
-
-        # check no invalid settings are being set
-        keys = handler.setting_kwds
-        for key in settings:
-            if key not in keys:
-                raise KeyError("keyword not supported by %s handler: %r" %
-                               (handler.name, key))
-
-        # if _prepare_settings() has nothing to do, bypass our wrappers
-        # with reference to original methods.
-        if not (settings or self._has_rounds_options):
-            self.genconfig = handler.genconfig
-            self.encrypt = handler.encrypt
-
-    def genconfig(self, **kwds):
-        """wrapper for handler.genconfig() which adds custom settings/rounds"""
-        self._prepare_settings(kwds)
-        return self.handler.genconfig(**kwds)
-
-    def encrypt(self, secret, **kwds):
-        """wrapper for handler.encrypt() which adds custom settings/rounds"""
-        self._prepare_settings(kwds)
-        return self.handler.encrypt(secret, **kwds)
-
-    def _prepare_settings(self, kwds):
-        """add default values to settings for encrypt & genconfig"""
-        # load in default values for any settings
-        if kwds:
-            for k,v in iteritems(self.settings):
-                if k not in kwds:
-                    kwds[k] = v
-        else:
-            # faster, and the common case
-            kwds.update(self.settings)
-
-        # handle rounds
-        if self._has_rounds_options:
-            rounds = kwds.get("rounds")
-            if rounds is None:
-                # fill in default rounds value
-                gen = self._generate_rounds
-                if gen:
-                    kwds['rounds'] = gen()
-            elif self._has_rounds_bounds:
-                # check bounds for application-provided rounds value.
-                # XXX: should this raise an error instead of warning ?
-                # NOTE: stackdepth=4 is so that error matches
-                # where ctx.encrypt() was called by application code.
-                mn = self._min_rounds
-                if mn is not None and rounds < mn:
-                    warn("%s requires rounds >= %d, increasing value from %d" %
-                         (self._errprefix, mn, rounds), PasslibConfigWarning, 4)
-                    rounds = mn
-                mx = self._max_rounds
-                if mx and rounds > mx:
-                    warn("%s requires rounds <= %d, decreasing value from %d" %
-                         (self._errprefix, mx, rounds), PasslibConfigWarning, 4)
-                    rounds = mx
-                kwds['rounds'] = rounds
-
-    #===================================================================
-    # verify()
-    #===================================================================
-    # TODO: once min_verify_time is removed, this will just be a clone
-    # of handler.verify()
-
-    def _init_verify(self, mvt):
-        """initialize verify() wrapper - implements min_verify_time"""
-        if mvt:
-            assert isinstance(mvt, (int,float)) and mvt > 0, "CryptPolicy should catch this"
-            self._min_verify_time = mvt
-        else:
-            # no mvt wrapper needed, so just use handler.verify directly
-            self.verify = self.handler.verify
-
-    def verify(self, secret, hash, **context):
-        """verify helper - adds min_verify_time delay"""
-        mvt = self._min_verify_time
-        assert mvt > 0, "wrapper should have been replaced for mvt=0"
-        start = tick()
-        if self.handler.verify(secret, hash, **context):
-            return True
-        end = tick()
-        delta = mvt + start - end
-        if delta > 0:
-            sleep(delta)
-        elif delta < 0:
-            # warn app they exceeded bounds (this might reveal
-            # relative costs of different hashes if under migration)
-            warn("CryptContext: verify exceeded min_verify_time: "
-                 "scheme=%r min_verify_time=%r elapsed=%r" %
-                 (self.scheme, mvt, end-start), PasslibConfigWarning)
-        return False
-
-    #===================================================================
-    # needs_update()
-    #===================================================================
-    def _init_needs_update(self):
-        """initialize state for needs_update()"""
-        # if handler has been deprecated, replace wrapper and skip other checks
-        if self.deprecated:
-            self.needs_update = lambda hash, secret: True
-            return
-
-        # let handler detect hashes with configurations that don't match
-        # current settings. currently do this by calling
-        # ``handler._bind_needs_update(**settings)``, which if defined
-        # should return None or a callable ``needs_update(hash,secret)->bool``.
-        #
-        # NOTE: this interface is still private, because it was hacked in
-        # for the sake of bcrypt & scram, and is subject to change.
-        handler = self.handler
-        const = getattr(handler, "_bind_needs_update", None)
-        if const:
-            self._needs_update = const(**self.settings)
-
-        # XXX: what about a "min_salt_size" deprecator?
-
-        # set flag if we can extract rounds from hash, allowing
-        # needs_update() to check for rounds that are outside of
-        # the configured range.
-        if self._has_rounds_bounds and hasattr(handler, "parse_rounds"):
-            self._has_rounds_introspection = True
-
-    def needs_update(self, hash, secret):
-        # init replaces this method entirely for this case.
-        ### check if handler has been deprecated
-        ##if self.deprecated:
-        ##    return True
-
-        # check handler's detector if it provided one.
-        check = self._needs_update
-        if check and check(hash, secret):
-            return True
-
-        # XXX: should we use from_string() call below to check
-        #      for config strings, and flag them as needing update?
-        #      or throw an error?
-        #      or leave that as an explicitly undefined border case,
-        #      to keep the codepath simpler & faster?
-
-        # if we can parse rounds parameter, check if it's w/in bounds.
-        if self._has_rounds_introspection:
-                rounds = self.handler.parse_rounds(hash)
-                mn = self._min_rounds
-                if mn is not None and rounds < mn:
-                    return True
-                mx = self._max_rounds
-                if mx and rounds > mx:
-                    return True
-
-        return False
->>>>>>> 458be879
 
     #===================================================================
     # eoc
