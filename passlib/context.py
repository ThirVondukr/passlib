--- conflicted
+++ resolved
@@ -13,15 +13,9 @@
 from passlib.registry import get_crypt_handler, _validate_handler_name
 from passlib.utils import handlers as uh, to_bytes, deprecated_method, \
                           to_unicode, splitcomma
-<<<<<<< HEAD
 from passlib.utils.compat import iteritems, num_types, \
                                  PY2, PY3, unicode, SafeConfigParser, \
-                                 NativeStringIO, BytesIO, unicode_or_bytes_types
-=======
-from passlib.utils.compat import bytes, iteritems, num_types, \
-                                 PY2, PY3, PY_MIN_32, unicode, SafeConfigParser, \
-                                 NativeStringIO, BytesIO, base_string_types, native_string_types
->>>>>>> 68ad1c65
+                                 NativeStringIO, BytesIO, unicode_or_bytes_types, native_string_types
 # local
 __all__ = [
     'CryptContext',
@@ -1075,12 +1069,12 @@
             pass
 
         # type check
-        if category is not None and not isinstance(category, native_string_types):
+        if category is not None and not isinstance(category, str):
             if PY2 and isinstance(category, unicode):
                 # for compatibility with unicode-centric py2 apps
                 return self.get_record(scheme, category.encode("utf-8"))
             raise ExpectedTypeError(category, "str or None", "category")
-        if scheme is not None and not isinstance(scheme, native_string_types):
+        if scheme is not None and not isinstance(scheme, str):
             raise ExpectedTypeError(scheme, "str or None", "scheme")
 
         # if scheme=None,
@@ -1601,13 +1595,8 @@
     def _parse_config_key(ckey):
         """helper used to parse ``cat__scheme__option`` keys into a tuple"""
         # split string into 1-3 parts
-<<<<<<< HEAD
-        assert isinstance(ckey, str)
+        assert isinstance(ckey, native_string_types)
         parts = ckey.replace(".", "__").split("__")
-=======
-        assert isinstance(ckey, native_string_types)
-        parts = ckey.replace(".","__").split("__")
->>>>>>> 68ad1c65
         count = len(parts)
         if count == 1:
             cat, scheme, key = None, None, parts[0]
