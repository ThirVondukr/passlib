--- conflicted
+++ resolved
@@ -176,7 +176,8 @@
                     # happen, but being paranoid.
                     warn("utf-8 password didn't re-encode correctly!")
                     return False, None
-            return True, os_crypt(secret, hash)
+            result = os_crypt(secret, hash)
+            return (result is not None), result
     else:
         def safe_os_crypt(secret, hash):
             # NOTE: this guard logic is designed purely to match py3 behavior,
@@ -187,7 +188,11 @@
                 raise TypeError("hash must be unicode")
             else:
                 hash = hash.encode("utf-8")
-            return True, os_crypt(secret, hash).decode("ascii")
+            result = os_crypt(secret, hash)
+            if result is None:
+                return False, None
+            else:
+                return True, result.decode("ascii")
 
     _add_doc(safe_os_crypt, """wrapper around stdlib's crypt.
 
@@ -209,48 +214,7 @@
         :returns:
             ``(False, None)`` if the password can't be hashed (3.x only),
             or ``(True, result: unicode)`` otherwise.
-<<<<<<< HEAD
         """)
-=======
-        """
-        #XXX: source indicates crypt() may return None on some systems
-        # if an error occurrs - could make this return False in that case.
-
-        # Py2k #
-        #NOTE: this guard logic is designed purely to match py3 behavior,
-        #      with the exception that it accepts secret as bytes
-        if isinstance(secret, unicode):
-            secret = secret.encode("utf-8")
-        if isinstance(hash, bytes):
-            raise TypeError("hash must be unicode")
-        else:
-            hash = hash.encode("utf-8")
-        result = os_crypt(secret, hash)
-        if result is None:
-            return False, None
-        else:
-            return True, result.decode("ascii")
-
-        # Py3k #
-        #if isinstance(secret, bytes):
-        #    #decode to utf-8. if successful, will be reencoded with os_crypt,
-        #    #and we'll get back correct hash.
-        #    #if not, we can't use os_crypt for this.
-        #    orig = secret
-        #    try:
-        #        secret = secret.decode("utf-8")
-        #    except UnicodeDecodeError:
-        #        return False, None
-        #    if secret.encode("utf-8") != orig:
-        #        #just in case original encoding wouldn't be reproduced
-        #        #during call to os_crypt.
-        #        #not sure if/how this could happen, but being paranoid.
-        #        warn("utf-8 password didn't re-encode correctly")
-        #        return False, None
-        #result = os_crypt(secret, hash)
-        #return (result is not None), result
-        # end Py3k #
->>>>>>> 5d6801ff
 
 #=================================================================================
 #decorators and meta helpers
@@ -690,8 +654,6 @@
 
 #helpers for joining / extracting elements
 bjoin = BEMPTY.join
-<<<<<<< HEAD
-ujoin = u('').join
 
 #def bjoin_elems(elems):
 #    """takes series of bytes elements, returns bytes.
@@ -710,27 +672,6 @@
 #    else:
 #        return bjoin(elems)
 #
-=======
-
-def belem_join(elems):
-    """takes series of bytes elements, returns bytes.
-
-    elem should be result of bytes[x].
-    this is another bytes instance under py2,
-    but it int under py3.
-
-    returns bytes.
-
-    this is bytes() constructor under py3,
-    but b"".join() under py2.
-    """
-    # Py2k #
-    return bjoin(elems)
-    # Py3k #
-    #return bytes(elems)
-    # end Py3k #
-
->>>>>>> 5d6801ff
 #for efficiency, don't bother with above wrapper...
 if PY3:
     bjoin_elems = bytes
