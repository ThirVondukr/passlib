--- conflicted
+++ resolved
@@ -981,18 +981,8 @@
     offers a way to specify alternate :meth:`calc_checksum` methods,
     and will dynamically chose the best one at runtime.
 
-<<<<<<< HEAD
-        document this class's usage
-
-    .. attribute:: backends
-
-        tuple containing names of the backends which are supported.
-        two common names are ``"os_crypt"`` (if backend uses :mod:`crypt`),
-        and ``"builtin"`` (if the backend is a pure-python fallback).
-=======
     Backend Methods
     ---------------
->>>>>>> 6e6b8dca
 
     .. automethod:: get_backend
     .. automethod:: set_backend
@@ -1010,12 +1000,6 @@
         uses :mod:`crypt`), and ``"builtin"`` (if the backend is a pure-python
         fallback). 
 
-<<<<<<< HEAD
-        private class attr used by :meth:`has_backend`
-        to check if a specific backend is available.
-        one of these should be provided by subclass
-        for each backend listed in :attr:`backends`.
-=======
     .. attribute:: _has_backend_{name}
 
         private class attribute checked by :meth:`has_backend` to see if a
@@ -1029,7 +1013,6 @@
         for a given backend. it will only be called if the backend has
         been selected by :meth:`set_backend`. One of these should be provided
         by the subclass for each backend listed in :attr:`backends`.
->>>>>>> 6e6b8dca
     """
 
     #NOTE: subclass must provide:
