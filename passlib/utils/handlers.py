--- conflicted
+++ resolved
@@ -863,24 +863,6 @@
         """
         return tuple(key for key in cls.setting_kwds if key not in cls._unparsed_settings)
 
-<<<<<<< HEAD
-    # XXX: make this a global function?
-    @staticmethod
-    def _sanitize(value, char=u"*"):
-        """default method to obscure sensitive fields"""
-        if value is None:
-            return None
-        if isinstance(value, bytes):
-            from passlib.utils.binary import ab64_encode
-            value = ab64_encode(value).decode("ascii")
-        elif not isinstance(value, unicode):
-            value = unicode(value)
-        size = len(value)
-        clip = min(4, size//8)
-        return value[:clip] + char * (size-clip)
-
-=======
->>>>>>> 5c8925d3
     @classmethod
     def parsehash(cls, hash, checksum=True, sanitize=False):
         """[experimental method] parse hash into dictionary of settings.
