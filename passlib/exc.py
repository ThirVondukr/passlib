--- conflicted
+++ resolved
@@ -39,7 +39,15 @@
     # this also prevents a glibc crypt segfault issue, detailed here ...
     # http://www.openwall.com/lists/oss-security/2011/11/15/1
 
-<<<<<<< HEAD
+
+class PasslibSecurityError(RuntimeError):
+    """
+    Error raised if critical security issue is detected
+    (e.g. an attempt is made to use a vulnerable version of a bcrypt backend).
+
+    .. versionadded:: 1.6.3
+    """
+
 class TokenReuseError(ValueError):
     """Error raised by various methods in :mod:`passlib.totp` if a token is reused.
     This exception derives from :exc:`!ValueError`.
@@ -54,16 +62,6 @@
     def __init__(self, *args, **kwds):
         self.expire_time = kwds.pop("expire_time", None)
         ValueError.__init__(self, *args, **kwds)
-=======
-
-class PasslibSecurityError(RuntimeError):
-    """
-    Error raised if critical security issue is detected
-    (e.g. an attempt is made to use a vulnerable version of a bcrypt backend).
-
-    .. versionadded:: 1.6.3
-    """
->>>>>>> 892756b2
 
 #=============================================================================
 # warnings
