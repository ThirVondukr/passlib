"""passlib.totp -- TOTP / RFC6238 / Google Authenticator utilities."""
#=============================================================================
# imports
#=============================================================================
from __future__ import absolute_import, division, print_function
from passlib.utils.compat import PY3
# core
import base64
import calendar
import json
import logging; log = logging.getLogger(__name__)
import math
import struct
import sys
import time as _time
import re
if PY3:
    from urllib.parse import urlparse, parse_qsl, quote, unquote
else:
    from urllib import quote, unquote
    from urlparse import urlparse, parse_qsl
from warnings import warn
# site
try:
    # TOTP encrypted keys only supported if cryptography (https://cryptography.io) is installed
    from cryptography.hazmat.backends import default_backend as _cg_default_backend
    import cryptography.hazmat.primitives.ciphers.algorithms
    import cryptography.hazmat.primitives.ciphers.modes
    from cryptography.hazmat.primitives import ciphers as _cg_ciphers
    del cryptography
except ImportError:
    log.debug("can't import 'cryptography' package, totp encryption disabled")
    _cg_ciphers = _cg_default_backend = None
# pkg
from passlib import exc
from passlib.exc import TokenError, MalformedTokenError, InvalidTokenError, UsedTokenError
from passlib.utils import (to_unicode, to_bytes, consteq,
                           getrandbytes, rng, SequenceMixin, xor_bytes, getrandstr)
from passlib.utils.binary import BASE64_CHARS, b32encode, b32decode
from passlib.utils.compat import (u, unicode, native_string_types, bascii_to_str, int_types, num_types,
                                  irange, byte_elem_value, UnicodeIO, suppress_cause)
from passlib.utils.decor import hybrid_method, memoized_property
from passlib.crypto.digest import lookup_hash, compile_hmac, pbkdf2_hmac
from passlib.hash import pbkdf2_sha256
# local
__all__ = [
    # frontend classes
    "AppWallet",
    "TOTP",

    # errors (defined in passlib.exc, but exposed here for convenience)
    "TokenError",
        "MalformedTokenError",
        "InvalidTokenError",
        "UsedTokenError",

    # internal helper classes
    "TotpToken",
    "TotpMatch",
]

#=============================================================================
# HACK: python < 2.7.4's urlparse() won't parse query strings unless the url scheme
#       is one of the schemes in the urlparse.uses_query list. 2.7 abandoned
#       this, and parses query if present, regardless of the scheme.
#       as a workaround for older versions, we add "otpauth" to the known list.
#       this was fixed by https://bugs.python.org/issue9374, in 2.7.4 release.
#=============================================================================
if sys.version_info < (2,7,4):
    from urlparse import uses_query
    if "otpauth" not in uses_query:
        uses_query.append("otpauth")
        log.debug("registered 'otpauth' scheme with urlparse.uses_query")
    del uses_query

#=============================================================================
# internal helpers
#=============================================================================

#-----------------------------------------------------------------------------
# token parsing / rendering helpers
#-----------------------------------------------------------------------------

#: regex used to clean whitespace from tokens & keys
_clean_re = re.compile(u(r"\s|[-=]"), re.U)

_chunk_sizes = [4,6,5]

def _get_group_size(klen):
    """
    helper for group_string() --
    calculates optimal size of group for given string size.
    """
    # look for exact divisor
    for size in _chunk_sizes:
        if not klen % size:
            return size
    # fallback to divisor with largest remainder
    # (so chunks are as close to even as possible)
    best = _chunk_sizes[0]
    rem = 0
    for size in _chunk_sizes:
        if klen % size > rem:
            best = size
            rem = klen % size
    return best

def group_string(value, sep="-"):
    """
    reformat string into (roughly) evenly-sized groups, separated by **sep**.
    useful for making tokens & keys easier to read by humans.
    """
    klen = len(value)
    size = _get_group_size(klen)
    return sep.join(value[o:o+size] for o in irange(0, klen, size))

#-----------------------------------------------------------------------------
# encoding helpers
#-----------------------------------------------------------------------------

def _decode_bytes(key, format):
    """
    internal TOTP() helper --
    decodes key according to specified format.
    """
    if format == "raw":
        if not isinstance(key, bytes):
            raise exc.ExpectedTypeError(key, "bytes", "key")
        return key
    # for encoded data, key must be either unicode or ascii-encoded bytes,
    # and must contain a hex or base32 string.
    key = to_unicode(key, param="key")
    key = _clean_re.sub("", key).encode("utf-8") # strip whitespace & hypens
    if format == "hex" or format == "base16":
        return base64.b16decode(key.upper())
    elif format == "base32":
        return b32decode(key)
    # XXX: add base64 support?
    else:
        raise ValueError("unknown byte-encoding format: %r" % (format,))

#=============================================================================
# OTP management
#=============================================================================

#: flag for detecting if encrypted totp support is present
AES_SUPPORT = bool(_cg_ciphers)

#: regex for validating secret tags
_tag_re = re.compile("(?i)^[a-z0-9][a-z0-9_.-]*$")

class AppWallet(object):
    """
    This class stores application-wide secrets that can be used
    to encrypt & decrypt TOTP keys for storage.
    It's mostly an internal detail, applications usually just need
    to pass ``secrets`` or ``secrets_path`` to :meth:`TOTP.using`.

    .. seealso::

        :ref:`totp-storing-instances` for more details on this workflow.

    Arguments
    =========
    :param secrets:
        Dict of application secrets to use when encrypting/decrypting
        stored TOTP keys.  This should include a secret to use when encrypting
        new keys, but may contain additional older secrets to decrypt
        existing stored keys.

        The dict should map tags -> secrets, so that each secret is identified
        by a unique tag.  This tag will be stored along with the encrypted
        key in order to determine which secret should be used for decryption.
        Tag should be string that starts with regex range ``[a-z0-9]``,
        and the remaining characters must be in ``[a-z0-9_.-]``.

        It is recommended to use something like a incremental counter
        ("1", "2", ...), an ISO date ("2016-01-01", "2016-05-16", ...), 
        or a timestamp ("19803495", "19813495", ...) when assigning tags.

        This mapping be provided in three formats:

        * A python dict mapping tag -> secret
        * A JSON-formatted string containing the dict
        * A multiline string with the format ``"tag: value\\ntag: value\\n..."``

        (This last format is mainly useful when loading from a text file via **secrets_path**)

        .. seealso:: :func:`generate_secret` to create a secret with sufficient entropy

    :param secrets_path:
        Alternately, callers can specify a separate file where the
        application-wide secrets are stored, using either of the string
        formats described in **secrets**.

    :param default_tag:
        Specifies which tag in **secrets** should be used as the default
        for encrypting new keys. If omitted, the tags will be sorted,
        and the largest tag used as the default.

        if all tags are numeric, they will be sorted numerically;
        otherwise they will be sorted alphabetically.
        this permits tags to be assigned numerically,
        or e.g. using ``YYYY-MM-DD`` dates.

    :param encrypt_cost:
        Optional time-cost factor for key encryption.
        This value corresponds to log2() of the number of PBKDF2
        rounds used.

    .. warning::

        The application secret(s) should be stored in a secure location by
        your application, and each secret should contain a large amount
        of entropy (to prevent brute-force attacks if the encrypted keys
        are leaked).

        :func:`generate_secret` is provided as a convenience helper
        to generate a new application secret of suitable size.

        Best practice is to load these values from a file via **secrets_path**,
        and then have your application give up permission to read this file
        once it's running.

    Public Methods
    ==============
    .. autoattribute:: has_secrets
    .. autoattribute:: default_tag

    Semi-Private Methods
    ====================
    The following methods are used internally by the :class:`TOTP`
    class in order to encrypt & decrypt keys using the provided application
    secrets.  They will generally not be publically useful, and may have their
    API changed periodically.

    .. automethod:: get_secret
    .. automethod:: encrypt_key
    .. automethod:: decrypt_key
    """
    #========================================================================
    # instance attrs
    #========================================================================

    #: default salt size for encrypt_key() output
    salt_size = 12

    #: default cost (log2 of pbkdf2 rounds) for encrypt_key() output
    #: NOTE: this is relatively low, since the majority of the security
    #: relies on a high entropy secret to pass to AES.
    encrypt_cost = 14

    #: map of secret tag -> secret bytes
    _secrets = None

    #: tag for default secret
    default_tag = None

    #========================================================================
    # init
    #========================================================================
    def __init__(self, secrets=None, default_tag=None, encrypt_cost=None,
                 secrets_path=None):

        # TODO: allow a lot more things to be customized from here,
        #       e.g. setting default TOTP constructor options.

        #
        # init cost
        #
        if encrypt_cost is not None:
            if isinstance(encrypt_cost, native_string_types):
                encrypt_cost = int(encrypt_cost)
            assert encrypt_cost >= 0
            self.encrypt_cost = encrypt_cost

        #
        # init secrets map
        #

        # load secrets from file (if needed)
        if secrets_path is not None:
            if secrets is not None:
                raise TypeError("'secrets' and 'secrets_path' are mutually exclusive")
            secrets = open(secrets_path, "rt").read()

        # parse & store secrets
        secrets = self._secrets = self._parse_secrets(secrets)

        #
        # init default tag/secret
        #
        if secrets:
            if default_tag is not None:
                # verify that tag is present in map
                self.get_secret(default_tag)
            elif all(tag.isdigit() for tag in secrets):
                default_tag = max(secrets, key=int)
            else:
                default_tag = max(secrets)
            self.default_tag = default_tag

    def _parse_secrets(self, source):
        """
        parse 'secrets' parameter

        :returns:
            Dict[tag:str, secret:bytes]
        """
        # parse string formats
        # to make this easy to pass in configuration from a separate file,
        # 'secrets' can be string using two formats -- json & "tag:value\n"
        check_type = True
        if isinstance(source, native_string_types):
            if source.lstrip().startswith(("[", "{")):
                # json list / dict
                source = json.loads(source)
            elif "\n" in source and ":" in source:
                # multiline string containing series of "tag: value\n" rows;
                # empty and "#\n" rows are ignored
                def iter_pairs(source):
                    for line in source.splitlines():
                        line = line.strip()
                        if line and not line.startswith("#"):
                            tag, secret = line.split(":", 1)
                            yield tag.strip(), secret.strip()
                source = iter_pairs(source)
                check_type = False
            else:
                raise ValueError("unrecognized secrets string format")

        # ensure we have iterable of (tag, value) pairs
        if source is None:
            return {}
        elif isinstance(source, dict):
            source = source.items()
        # XXX: could support iterable of (tag,value) pairs, but not yet needed...
        # elif check_type and (isinstance(source, str) or not isinstance(source, Iterable)):
        elif check_type:
            raise TypeError("'secrets' must be mapping, or list of items")

        # parse into final dict, normalizing contents
        return dict(self._parse_secret_pair(tag, value)
                    for tag, value in source)

    def _parse_secret_pair(self, tag, value):
        if isinstance(tag, native_string_types):
            pass
        elif isinstance(tag, int):
            tag = str(tag)
        else:
            raise TypeError("tag must be unicode/string: %r" % (tag,))
        if not _tag_re.match(tag):
            raise ValueError("tag contains invalid characters: %r" % (tag,))
        if not isinstance(value, bytes):
            value = to_bytes(value, param="secret %r" % (tag,))
        if not value:
            raise ValueError("tag contains empty secret: %r" % (tag,))
        return tag, value

    #========================================================================
    # accessing secrets
    #========================================================================

    @property
    def has_secrets(self):
        """whether at least one application secret is present"""
        return self.default_tag is not None

    def get_secret(self, tag):
        """
        resolve a secret tag to the secret (as bytes).
        throws a KeyError if not found.
        """
        secrets = self._secrets
        if not secrets:
            raise KeyError("no application secrets configured")
        try:
            return secrets[tag]
        except KeyError:
            raise suppress_cause(KeyError("unknown secret tag: %r" % (tag,)))

    #========================================================================
    # encrypted key helpers -- used internally by TOTP
    #========================================================================

    @staticmethod
    def _cipher_aes_key(value, secret, salt, cost, decrypt=False):
        """
        Internal helper for :meth:`encrypt_key` --
        handles lowlevel encryption/decryption.

        Algorithm details:

        This function uses PBKDF2-HMAC-SHA256 to generate a 32-byte AES key
        and a 16-byte IV from the application secret & random salt.
        It then uses AES-256-CTR to encrypt/decrypt the TOTP key.

        CTR mode was chosen over CBC because the main attack scenario here
        is that the attacker has stolen the database, and is trying to decrypt a TOTP key
        (the plaintext value here).  To make it hard for them, we want every password
        to decrypt to a potentially valid key -- thus need to avoid any authentication
        or padding oracle attacks.  While some random padding construction could be devised
        to make this work for CBC mode, a stream cipher mode is just plain simpler.
        OFB/CFB modes would also work here, but seeing as they have malleability
        and cyclic issues (though remote and barely relevant here),
        CTR was picked as the best overall choice.
        """
        # make sure backend AES support is available
        if _cg_ciphers is None:
            raise RuntimeError("TOTP encryption requires 'cryptography' package "
                               "(https://cryptography.io)")

        # use pbkdf2 to derive both key (32 bytes) & iv (16 bytes)
        # NOTE: this requires 2 sha256 blocks to be calculated.
        keyiv = pbkdf2_hmac("sha256", secret, salt=salt, rounds=(1 << cost), keylen=48)

        # use AES-256-CTR to encrypt/decrypt input value
        cipher = _cg_ciphers.Cipher(_cg_ciphers.algorithms.AES(keyiv[:32]),
                                    _cg_ciphers.modes.CTR(keyiv[32:]),
                                    _cg_default_backend())
        ctx = cipher.decryptor() if decrypt else cipher.encryptor()
        return ctx.update(value) + ctx.finalize()

    def encrypt_key(self, key):
        """
        Helper used to encrypt TOTP keys for storage.

        :param key:
            TOTP key to encrypt, as raw bytes.

        :returns:
            dict containing encrypted TOTP key & configuration parameters.
            this format should be treated as opaque, and potentially subject
            to change, though it is designed to be easily serialized/deserialized
            (e.g. via JSON).

        .. note::

            This function requires installation of the external
            `cryptography <https://cryptography.io>`_ package.

        To give some algorithm details:  This function uses AES-256-CTR to encrypt
        the provided data.  It takes the application secret and randomly generated salt,
        and uses PBKDF2-HMAC-SHA256 to combine them and generate the AES key & IV.
        """
        if not key:
            raise ValueError("no key provided")
        salt = getrandbytes(rng, self.salt_size)
        cost = self.encrypt_cost
        tag = self.default_tag
        if not tag:
            raise TypeError("no application secrets configured, can't encrypt OTP key")
        ckey = self._cipher_aes_key(key, self.get_secret(tag), salt, cost)
        # XXX: switch to base64?
        return dict(v=1, c=cost, t=tag, s=b32encode(salt), k=b32encode(ckey))

    def decrypt_key(self, enckey):
        """
        Helper used to decrypt TOTP keys from storage format.
        Consults configured secrets to decrypt key.

        :param source:
            source object, as returned by :meth:`encrypt_key`.

        :returns:
            ``(key, needs_recrypt)`` --

            **key** will be the decrypted key, as bytes.

            **needs_recrypt** will be a boolean flag indicating
            whether encryption cost or default tag is too old,
            and henace that key needs re-encrypting before storing.

        .. note::

            This function requires installation of the external
            `cryptography <https://cryptography.io>`_ package.
        """
        if not isinstance(enckey, dict):
            raise TypeError("'enckey' must be dictionary")
        version = enckey.get("v", None)
        needs_recrypt = False
        if version == 1:
            _cipher_key = self._cipher_aes_key
        else:
            raise ValueError("missing / unrecognized 'enckey' version: %r" % (version,))
        tag = enckey['t']
        cost = enckey['c']
        key = _cipher_key(
            value=b32decode(enckey['k']),
            secret=self.get_secret(tag),
            salt=b32decode(enckey['s']),
            cost=cost,
        )
        if cost != self.encrypt_cost or tag != self.default_tag:
            needs_recrypt = True
        return key, needs_recrypt

    #=============================================================================
    # eoc
    #=============================================================================

#=============================================================================
# TOTP class
#=============================================================================

#: helper to convert HOTP counter to bytes
_pack_uint64 = struct.Struct(">Q").pack

#: helper to extract value from HOTP digest
_unpack_uint32 = struct.Struct(">I").unpack

#: dummy bytes used as temp key for .using() method
_DUMMY_KEY = b"\x00" * 16

class TOTP(object):
    """
    Helper for generating and verifying TOTP codes.

    Given a secret key and set of configuration options, this object
    offers methods for token generation, token validation, and serialization.
    It can also be used to track important persistent TOTP state,
    such as the last counter used.

    This class accepts the following options
    (only **key** and **format** may be specified as positional arguments).

    :arg str key:
        The secret key to use. By default, should be encoded as
        a base32 string (see **format** for other encodings).

        Exactly one of **key** or ``new=True`` must be specified.

    :arg str format:
        The encoding used by the **key** parameter. May be one of:
        ``"base32"`` (base32-encoded string),
        ``"hex"`` (hexadecimal string), or ``"raw"`` (raw bytes).
        Defaults to ``"base32"``.

    :param bool new:
        If ``True``, a new key will be generated using :class:`random.SystemRandom`.

        Exactly one ``new=True`` or **key** must be specified.

    :param str label:
        Label to associate with this token when generating a URI.
        Displayed to user by most OTP client applications (e.g. Google Authenticator),
        and typically has format such as ``"John Smith"`` or ``"jsmith@webservice.example.org"``.
        Defaults to ``None``.
        See :meth:`to_uri` for details.

    :param str issuer:
        String identifying the token issuer (e.g. the domain name of your service).
        Used internally by some OTP client applications (e.g. Google Authenticator) to distinguish entries
        which otherwise have the same label.
        Optional but strongly recommended if you're rendering to a URI.
        Defaults to ``None``.
        See :meth:`to_uri` for details.

    :param int size:
        Number of bytes when generating new keys. Defaults to size of hash algorithm (e.g. 20 for SHA1).

        .. warning::

            Overriding the default values for ``digits``, ``period``, or ``alg`` may
            cause problems with some OTP client programs (such as Google Authenticator),
            which may have these defaults hardcoded.

    :param int digits:
        The number of digits in the generated / accepted tokens. Defaults to ``6``.
        Must be in range [6 .. 10].

        .. rst-class:: inline-title
        .. caution::
           Due to a limitation of the HOTP algorithm, the 10th digit can only take on values 0 .. 2,
           and thus offers very little extra security.

    :param str alg:
        Name of hash algorithm to use. Defaults to ``"sha1"``.
        ``"sha256"`` and ``"sha512"`` are also accepted, per :rfc:`6238`.

    :param int period:
        The time-step period to use, in integer seconds. Defaults to ``30``.

    ..
        See the passlib documentation for a full list of attributes & methods.
    """
    #=============================================================================
    # class attrs
    #=============================================================================

    #: minimum number of bytes to allow in key, enforced by passlib.
    # XXX: see if spec says anything relevant to this.
    _min_key_size = 10

    #: minimum & current serialization version (may be set independently by subclasses)
    min_json_version = json_version = 1

    #: AppWallet that this class will use for encrypting/decrypting keys.
    #: (can be overwritten via the :meth:`TOTP.using()` constructor)
    wallet = None

    #: function to get system time in seconds, as needed by :meth:`generate` and :meth:`verify`.
    #: defaults to :func:`time.time`, but can be overridden on a per-instance basis.
    now = _time.time

    #=============================================================================
    # instance attrs
    #=============================================================================

    #---------------------------------------------------------------------------
    # configuration attrs
    #---------------------------------------------------------------------------

    #: [private] secret key as raw :class:`!bytes`
    #: see .key property for public access.
    _key = None

    #: [private] cached copy of encrypted secret,
    #: so .to_json() doesn't have to re-encrypt on each call.
    _encrypted_key = None

    #: [private] cached copy of keyed HMAC function,
    #: so ._generate() doesn't have to rebuild this each time
    #: ._find_match() invokes it.
    _keyed_hmac = None

    #: number of digits in the generated tokens.
    digits = 6

    #: name of hash algorithm in use (e.g. ``"sha1"``)
    alg = "sha1"

    #: default label for :meth:`to_uri`
    label = None

    #: default issuer for :meth:`to_uri`
    issuer = None

    #: number of seconds per counter step.
    #: *(TOTP uses an internal time-derived counter which
    #: increments by 1 every* :attr:`!period` *seconds)*.
    period = 30

    #---------------------------------------------------------------------------
    # state attrs
    #---------------------------------------------------------------------------

    #: Flag set by deserialization methods to indicate the object needs to be re-serialized.
    #: This can be for a number of reasons -- encoded using deprecated format,
    #: or encrypted using a deprecated key or too few rounds.
    changed = False

    #=============================================================================
    # prototype construction
    #=============================================================================
    @classmethod
    def using(cls, digits=None, alg=None, period=None,
              issuer=None, wallet=None, now=None, **kwds):
        """
        Dynamically create subtype of :class:`!TOTP` class
        which has the specified defaults set.

        :parameters: **digits, alg, period, issuer**:

            All these options are the same as in the :class:`TOTP` constructor,
            and the resulting class will use any values you specify here
            as the default for all TOTP instances it creates.

        :param wallet:
            Optional :class:`AppWallet` that will be used for encrypting/decrypting keys.

        :param secrets, secrets_path, encrypt_cost:

            If specified, these options will be passed to the :class:`AppWallet` constructor,
            allowing you to directly specify the secret keys that should be used
            to encrypt & decrypt stored keys.

        :returns:
            subclass of :class:`!TOTP`.

        This method is useful for creating a TOTP class configured
        to use your application's secrets for encrypting & decrypting
        keys, as well as create new keys using it's desired configuration defaults.

        As an example::

            >>> # your application can create a custom class when it initializes
            >>> from passlib.totp import TOTP, generate_secret
            >>> TotpFactory = TOTP.using(secrets={"1": generate_secret()})

            >>> # subsequent TOTP objects created from this factory
            >>> # will use the specified secrets to encrypt their keys...
            >>> totp = TotpFactory.new()
            >>> totp.to_dict()
            {'enckey': {'c': 14,
              'k': 'H77SYXWORDPGVOQTFRR2HFUB3C45XXI7',
              's': 'G5DOQPIHIBUM2OOHHADQ',
              't': '1',
              'v': 1},
             'type': 'totp',
             'v': 1}

        .. seealso:: :ref:`totp-creation` and :ref:`totp-storing-instances` tutorials for a usage example
        """
        # XXX: could add support for setting default match 'window' and 'reuse' policy

        # :param now:
        #     Optional callable that should return current time for generator to use.
        #     Default to :func:`time.time`. This optional is generally not needed,
        #     and is mainly present for examples & unit-testing.

        subcls = type("TOTP", (cls,), {})

        def norm_param(attr, value):
            """
            helper which uses constructor to validate parameter value.
            it returns corresponding attribute, so we use normalized value.
            """
            # NOTE: this creates *subclass* instance,
            #       so normalization takes into account any custom params
            #       already stored.
            kwds = dict(key=_DUMMY_KEY, format="raw")
            kwds[attr] = value
            obj = subcls(**kwds)
            return getattr(obj, attr)

        if digits is not None:
            subcls.digits = norm_param("digits", digits)

        if alg is not None:
            subcls.alg = norm_param("alg", alg)

        if period is not None:
            subcls.period = norm_param("period", period)

        # XXX: add default size as configurable parameter?

        if issuer is not None:
            subcls.issuer = norm_param("issuer", issuer)

        if kwds:
            subcls.wallet = AppWallet(**kwds)
            if wallet:
                raise TypeError("'wallet' and 'secrets' keywords are mutually exclusive")
        elif wallet is not None:
            if not isinstance(wallet, AppWallet):
                raise exc.ExpectedTypeError(wallet, AppWallet, "wallet")
            subcls.wallet = wallet

        if now is not None:
            assert isinstance(now(), num_types) and now() >= 0, \
                "now() function must return non-negative int/float"
            subcls.now = staticmethod(now)

        return subcls

    #=============================================================================
    # init
    #=============================================================================

    @classmethod
    def new(cls, **kwds):
        """
        convenience alias for creating new TOTP key, same as ``TOTP(new=True)``
        """
        return cls(new=True, **kwds)

    def __init__(self, key=None, format="base32",
                 # keyword only...
                 new=False, digits=None, alg=None, size=None, period=None,
                 label=None, issuer=None, changed=False,
                 **kwds):
        super(TOTP, self).__init__(**kwds)
        if changed:
            self.changed = changed

        # validate & normalize alg
        info = lookup_hash(alg or self.alg)
        self.alg = info.name
        digest_size = info.digest_size
        if digest_size < 4:
            raise RuntimeError("%r hash digest too small" % alg)

        # parse or generate new key
        if new:
            # generate new key
            if key:
                raise TypeError("'key' and 'new=True' are mutually exclusive")
            if size is None:
                # default to digest size, per RFC 6238 Section 5.1
                size = digest_size
            elif size > digest_size:
                # not forbidden by spec, but would just be wasted bytes.
                # maybe just warn about this?
                raise ValueError("'size' should be less than digest size "
                                 "(%d)" % digest_size)
            self.key = getrandbytes(rng, size)
        elif not key:
            raise TypeError("must specify either an existing 'key', or 'new=True'")
        elif format == "encrypted":
            # NOTE: this handles decrypting & setting '.key'
            self.encrypted_key = key
        elif key:
            # use existing key, encoded using specified <format>
            self.key = _decode_bytes(key, format)

        # enforce min key size
        if len(self.key) < self._min_key_size:
            # only making this fatal for new=True,
            # so that existing (but ridiculously small) keys can still be used.
            msg = "for security purposes, secret key must be >= %d bytes" % self._min_key_size
            if new:
                raise ValueError(msg)
            else:
                warn(msg, exc.PasslibSecurityWarning, stacklevel=1)

        # validate digits
        if digits is None:
            digits = self.digits
        if not isinstance(digits, int_types):
            raise TypeError("digits must be an integer, not a %r" % type(digits))
        if digits < 6 or digits > 10:
            raise ValueError("digits must in range(6,11)")
        self.digits = digits

        # validate label
        if label:
            self._check_label(label)
            self.label = label

        # validate issuer
        if issuer:
            self._check_issuer(issuer)
            self.issuer = issuer

        # init period
        if period is not None:
            self._check_serial(period, "period", minval=1)
            self.period = period

    #=============================================================================
    # helpers to verify value types & ranges
    #=============================================================================

    @staticmethod
    def _check_serial(value, param, minval=0):
        """
        check that serial value (e.g. 'counter') is non-negative integer
        """
        if not isinstance(value, int_types):
            raise exc.ExpectedTypeError(value, "int", param)
        if value < minval:
            raise ValueError("%s must be >= %d" % (param, minval))

    @staticmethod
    def _check_label(label):
        """
        check that label doesn't contain chars forbidden by KeyURI spec
        """
        if label and ":" in label:
            raise ValueError("label may not contain ':'")

    @staticmethod
    def _check_issuer(issuer):
        """
        check that issuer doesn't contain chars forbidden by KeyURI spec
        """
        if issuer and ":" in issuer:
            raise ValueError("issuer may not contain ':'")

    #=============================================================================
    # key attributes
    #=============================================================================

    #------------------------------------------------------------------
    # raw key
    #------------------------------------------------------------------
    @property
    def key(self):
        """
        secret key as raw bytes
        """
        return self._key

    @key.setter
    def key(self, value):
        # set key
        if not isinstance(value, bytes):
            raise exc.ExpectedTypeError(value, bytes, "key")
        self._key = value

        # clear cached properties derived from key
        self._encrypted_key = self._keyed_hmac = None

    #------------------------------------------------------------------
    # encrypted key
    #------------------------------------------------------------------
    @property
    def encrypted_key(self):
        """
        secret key, encrypted using application secret.
        this match the output of :meth:`AppWallet.encrypt_key`,
        and should be treated as an opaque json serializable object.
        """
        enckey = self._encrypted_key
        if enckey is None:
            wallet = self.wallet
            if not wallet:
                raise TypeError("no application secrets present, can't encrypt TOTP key")
            enckey = self._encrypted_key = wallet.encrypt_key(self.key)
        return enckey

    @encrypted_key.setter
    def encrypted_key(self, value):
        wallet = self.wallet
        if not wallet:
            raise TypeError("no application secrets present, can't decrypt TOTP key")
        self.key, needs_recrypt = wallet.decrypt_key(value)
        if needs_recrypt:
            # mark as changed so it gets re-encrypted & written to db
            self.changed = True
        else:
            # cache encrypted key for re-use
            self._encrypted_key = value

    #------------------------------------------------------------------
    # pretty-printed / encoded key helpers
    #------------------------------------------------------------------

    @property
    def hex_key(self):
        """
        secret key encoded as hexadecimal string
        """
        return bascii_to_str(base64.b16encode(self.key)).lower()

    @property
    def base32_key(self):
        """
        secret key encoded as base32 string
        """
        return b32encode(self.key)

    def pretty_key(self, format="base32", sep="-"):
        """
        pretty-print the secret key.

        This is mainly useful for situations where the user cannot get the qrcode to work,
        and must enter the key manually into their TOTP client. It tries to format
        the key in a manner that is easier for humans to read.

        :param format:
            format to output secret key. ``"hex"`` and ``"base32"`` are both accepted.

        :param sep:
            separator to insert to break up key visually.
            can be any of ``"-"`` (the default), ``" "``, or ``False`` (no separator).

        :return:
            key as native string.

        Usage example::

            >>> t = TOTP('s3jdvb7qd2r7jpxx')
            >>> t.pretty_key()
            'S3JD-VB7Q-D2R7-JPXX'
        """
        if format == "hex" or format == "base16":
            key = self.hex_key
        elif format == "base32":
            key = self.base32_key
        else:
            raise ValueError("unknown byte-encoding format: %r" % (format,))
        if sep:
            key = group_string(key, sep)
        return key

    #=============================================================================
    # time & token parsing
    #=============================================================================

    @classmethod
    def normalize_time(cls, time):
        """
        Normalize time value to unix epoch seconds.

        :arg time:
            Can be ``None``, :class:`!datetime`,
            or unix epoch timestamp as :class:`!float` or :class:`!int`.
            If ``None``, uses current system time.
            Naive datetimes are treated as UTC.

        :returns:
            unix epoch timestamp as :class:`int`.
        """
        if isinstance(time, int_types):
            return time
        elif isinstance(time, float):
            return int(time)
        elif time is None:
            return int(cls.now())
        elif hasattr(time, "utctimetuple"):
            # coerce datetime to UTC timestamp
            # NOTE: utctimetuple() assumes naive datetimes are in UTC
            # NOTE: we explicitly *don't* want microseconds.
            return calendar.timegm(time.utctimetuple())
        else:
            raise exc.ExpectedTypeError(time, "int, float, or datetime", "time")

    def _time_to_counter(self, time):
        """
        convert timestamp to HOTP counter using :attr:`period`.
        """
        return time // self.period

    def _counter_to_time(self, counter):
        """
        convert HOTP counter to timestamp using :attr:`period`.
        """
        return counter * self.period

    @hybrid_method
    def normalize_token(self_or_cls, token):
        """
        Normalize OTP token representation:
        strips whitespace, converts integers to a zero-padded string,
        validates token content & number of digits.

        This is a hybrid method -- it can be called at the class level,
        as ``TOTP.normalize_token()``, or the instance level as ``TOTP().normalize_token()``.
        It will normalize to the instance-specific number of :attr:`~TOTP.digits`,
        or use the class default.

        :arg token:
            token as ascii bytes, unicode, or an integer.

        :raises ValueError:
            if token has wrong number of digits, or contains non-numeric characters.

        :returns:
            token as :class:`!unicode` string, containing only digits 0-9.
        """
        digits = self_or_cls.digits
        if isinstance(token, int_types):
            token = u"%0*d" % (digits, token)
        else:
            token = to_unicode(token, param="token")
            token = _clean_re.sub(u"", token)
            if not token.isdigit():
                raise MalformedTokenError("Token must contain only the digits 0-9")
        if len(token) != digits:
            raise MalformedTokenError("Token must have exactly %d digits" % digits)
        return token

    #=============================================================================
    # token generation
    #=============================================================================

# # debug helper
#    def generate_range(self, size, time=None):
#        counter = self._time_to_counter(time) - (size + 1) // 2
#        end = counter + size
#        while counter <= end:
#            token = self._generate(counter)
#            yield TotpToken(self, token, counter)
#            counter += 1

    def generate(self, time=None):
        """
        Generate token for specified time
        (uses current time if none specified).

        :arg time:
            Can be ``None``, a :class:`!datetime`,
            or class:`!float` / :class:`!int` unix epoch timestamp.
            If ``None`` (the default), uses current system time.
            Naive datetimes are treated as UTC.

        :returns:

            A :class:`TotpToken` instance, which can be treated
            as a sequence of ``(token, expire_time)`` -- see that class
            for more details.

        Usage example::

            >>> # generate a new token, wrapped in a TotpToken instance...
            >>> otp = TOTP('s3jdvb7qd2r7jpxx')
            >>> otp.generate(1419622739)
            <TotpToken token='897212' expire_time=1419622740>

            >>> # when you just need the token...
            >>> otp.generate(1419622739).token
            '897212'
        """
        time = self.normalize_time(time)
        counter = self._time_to_counter(time)
        if counter < 0:
            raise ValueError("timestamp must be >= 0")
        token = self._generate(counter)
        return TotpToken(self, token, counter)

    def _generate(self, counter):
        """
        base implementation of HOTP token generation algorithm.

        :arg counter: HOTP counter, as non-negative integer
        :returns: token as unicode string
        """
        # generate digest
        assert isinstance(counter, int_types), "counter must be integer"
        assert counter >= 0, "counter must be non-negative"
        keyed_hmac = self._keyed_hmac
        if keyed_hmac is None:
            keyed_hmac = self._keyed_hmac = compile_hmac(self.alg, self.key)
        digest = keyed_hmac(_pack_uint64(counter))
        digest_size = keyed_hmac.digest_info.digest_size
        assert len(digest) == digest_size, "digest_size: sanity check failed"

        # derive 31-bit token value
        assert digest_size >= 20, "digest_size: sanity check 2 failed" # otherwise 0xF+4 will run off end of hash.
        offset = byte_elem_value(digest[-1]) & 0xF
        value = _unpack_uint32(digest[offset:offset+4])[0] & 0x7fffffff

        # render to decimal string, return last <digits> chars
        # NOTE: the 10'th digit is not as secure, as it can only take on values 0-2, not 0-9,
        #       due to 31-bit mask on int ">I". But some servers / clients use it :|
        #       if 31-bit mask removed (which breaks spec), would only get values 0-4.
        digits = self.digits
        assert 0 < digits < 11, "digits: sanity check failed"
        return (u"%0*d" % (digits, value))[-digits:]

    #=============================================================================
    # token verification
    #=============================================================================

    @classmethod
    def verify(cls, token, source, **kwds):
        r"""
        Convenience wrapper around :meth:`TOTP.from_source` and :meth:`TOTP.match`.

        This parses a TOTP key & configuration from the specified source,
        and tries and match the token.
        It's designed to parallel the :meth:`passlib.ifc.PasswordHash.verify` method.

        :param token:
            Token string to match.

        :param source:
            Serialized TOTP key.
            Can be anything accepted by :meth:`TOTP.from_source`.

        :param \*\*kwds:
            All additional keywords passed to :meth:`TOTP.match`.

        :return:
            A :class:`TotpMatch` instance, or raises a :exc:`TokenError`.
        """
        return cls.from_source(source).match(token, **kwds)

    def match(self, token, time=None, window=30, skew=0, last_counter=None):
        """
        Match TOTP token against specified timestamp.
        Searches within a window before & after the provided time,
        in order to account for transmission delay and small amounts of skew in the client's clock.

        :arg token:
            Token to validate.
            may be integer or string (whitespace and hyphens are ignored).

        :param time:
            Unix epoch timestamp, can be any of :class:`!float`, :class:`!int`, or :class:`!datetime`.
            if ``None`` (the default), uses current system time.
            *this should correspond to the time the token was received from the client*.

        :param int window:
            How far backward and forward in time to search for a match.
            Measured in seconds. Defaults to ``30``.  Typically only useful if set
            to multiples of :attr:`period`.

        :param int skew:
            Adjust timestamp by specified value, to account for excessive
            client clock skew. Measured in seconds. Defaults to ``0``.

            Negative skew (the common case) indicates transmission delay,
            and/or that the client clock is running behind the server.

            Positive skew indicates the client clock is running ahead of the server
            (and by enough that it cancels out any negative skew added by
            the transmission delay).

            You should ensure the server clock uses a reliable time source such as NTP,
            so that only the client clock's inaccuracy needs to be accounted for.

            This is an advanced parameter that should usually be left at ``0``;
            The **window** parameter is usually enough to account
            for any observed transmission delay.

        :param last_counter:
            Optional value of last counter value that was successfully used.
            If specified, verify will never search earlier counters,
            no matter how large the window is.

            Useful when client has previously authenticated,
            and thus should never provide a token older than previously
            verified value.

        :raises ~passlib.exc.TokenError:

            If the token is malformed, fails to match, or has already been used.

        :returns TotpMatch:

            Returns a :class:`TotpMatch` instance on successful match.
            Can be treated as tuple of ``(counter, time)``.
            Raises error if token is malformed / can't be verified.

        Usage example::

            >>> totp = TOTP('s3jdvb7qd2r7jpxx')

            >>> # valid token for this time period
            >>> totp.match('897212', 1419622729)
            <TotpMatch counter=47320757 time=1419622729 cache_seconds=60>

            >>> # token from counter step 30 sec ago (within allowed window)
            >>> totp.match('000492', 1419622729)
            <TotpMatch counter=47320756 time=1419622729 cache_seconds=60>

            >>> # invalid token -- token from 60 sec ago (outside of window)
            >>> totp.match('760389', 1419622729)
            Traceback:
                ...
            InvalidTokenError: Token did not match
        """
        time = self.normalize_time(time)
        self._check_serial(window, "window")

        client_time = time + skew
        if last_counter is None:
            last_counter = -1
        start = max(last_counter, self._time_to_counter(client_time - window))
        end = self._time_to_counter(client_time + window) + 1
        # XXX: could pass 'expected = _time_to_counter(client_time + TRANSMISSION_DELAY)'
        #      to the _find_match() method, would help if window set to very large value.

        counter = self._find_match(token, start, end)
        assert counter >= last_counter, "sanity check failed: counter went backward"

        if counter == last_counter:
            raise UsedTokenError(expire_time=(last_counter + 1) * self.period)

        # NOTE: By returning match tied to <time>, not <client_time>, we're
        #       causing .skipped to reflect the observed skew, independent of
        #       the 'skew' param.  This is deliberately done so that caller
        #       can use historical .skipped values to estimate future skew.
        return TotpMatch(self, counter, time, window)

    def _find_match(self, token, start, end, expected=None):
        """
        helper for verify() --
        returns counter value within specified range that matches token.

        :arg token:
            token value to match (will be normalized internally)

        :arg start:
            starting counter value to check

        :arg end:
            check up to (but not including) this counter value

        :arg expected:
            optional expected value where search should start,
            to help speed up searches.

        :raises ~passlib.exc.TokenError:
            If the token is malformed, or fails to verify.

        :returns:
            counter value that matched
        """
        token = self.normalize_token(token)
        if start < 0:
            start = 0
        if end <= start:
            raise InvalidTokenError()
        generate = self._generate
        if not (expected is None or expected < start) and consteq(token, generate(expected)):
            return expected
        # XXX: if (end - start) is very large (e.g. for resync purposes),
        #      could start with expected value, and work outward from there,
        #      alternately checking before & after it until match is found.
        # XXX: can't use irange(start, end) here since py2x/win32
        #      throws error on values >= (1<<31), which 'end' can be.
        counter = start
        while counter < end:
            if consteq(token, generate(counter)):
                return counter
            counter += 1
        raise InvalidTokenError()

    #-------------------------------------------------------------------------
    # TODO: resync(self, tokens, time=None, min_tokens=10, window=100)
    #       helper to re-synchronize using series of sequential tokens,
    #       all of which must validate; per RFC recommendation.
    # NOTE: need to make sure this function is constant time
    #       (i.e. scans ALL tokens, and doesn't short-circuit after first mismatch)
    #-------------------------------------------------------------------------

    #=============================================================================
    # generic parsing
    #=============================================================================

    @classmethod
    def from_source(cls, source):
        """
        Load / create a TOTP object from a serialized source.
        This acts as a wrapper for the various deserialization methods:

        * TOTP URIs are handed off to :meth:`from_uri`
        * Any other strings are handed off to :meth:`from_json`
        * Dicts are handed off to :meth:`from_dict`

        :param source:
            Serialized TOTP object.

        :raises ValueError:
            If the key has been encrypted, but the application secret isn't available;
            or if the string cannot be recognized, parsed, or decoded.

            See :meth:`TOTP.using()` for how to configure application secrets.

        :returns:
            a :class:`TOTP` instance.
        """
        if isinstance(source, TOTP):
            # return object unchanged if they share same wallet.
            # otherwise make a new one that's bound to expected wallet.
            if cls.wallet == source.wallet:
                return source
            source = source.to_dict(encrypt=False)
        if isinstance(source, dict):
            return cls.from_dict(source)
        # NOTE: letting to_unicode() raise TypeError in this case
        source = to_unicode(source, param="totp source")
        if source.startswith("otpauth://"):
            return cls.from_uri(source)
        else:
            return cls.from_json(source)

    #=============================================================================
    # uri parsing
    #=============================================================================
    @classmethod
    def from_uri(cls, uri):
        """
        create an OTP instance from a URI (such as returned by :meth:`to_uri`).

        :returns:
            :class:`TOTP` instance.

        :raises ValueError:
            if the uri cannot be parsed or contains errors.

        .. seealso:: :ref:`totp-configuring-clients` tutorial for a usage example
        """
        # check for valid uri
        uri = to_unicode(uri, param="uri").strip()
        result = urlparse(uri)
        if result.scheme != "otpauth":
            raise cls._uri_parse_error("wrong uri scheme")

        # validate netloc, and hand off to helper
        cls._check_otp_type(result.netloc)
        return cls._from_parsed_uri(result)

    @classmethod
    def _check_otp_type(cls, type):
        """
        validate otp URI type is supported.
        returns True or raises appropriate error.
        """
        if type == "totp":
            return True
        if type == "hotp":
            raise NotImplementedError("HOTP not supported")
        raise ValueError("unknown otp type: %r" % type)

    @classmethod
    def _from_parsed_uri(cls, result):
        """
        internal from_uri() helper --
        handles parsing a validated TOTP URI

        :param result:
            a urlparse() instance

        :returns:
            cls instance
        """

        # decode label from uri path
        label = result.path
        if label.startswith("/") and len(label) > 1:
            label = unquote(label[1:])
        else:
            raise cls._uri_parse_error("missing label")

        # extract old-style issuer prefix
        if ":" in label:
            try:
                issuer, label = label.split(":")
            except ValueError:  # too many ":"
                raise cls._uri_parse_error("malformed label")
        else:
            issuer = None
        if label:
            # NOTE: KeyURI spec says there may be leading spaces
            label = label.strip() or None

        # parse query params
        params = dict(label=label)
        for k, v in parse_qsl(result.query):
            if k in params:
                raise cls._uri_parse_error("duplicate parameter (%r)" % k)
            params[k] = v

        # synchronize issuer prefix w/ issuer param
        if issuer:
            if "issuer" not in params:
                params['issuer'] = issuer
            elif params['issuer'] != issuer:
                raise cls._uri_parse_error("conflicting issuer identifiers")

        # convert query params to constructor kwds, and call constructor
        return cls(**cls._adapt_uri_params(**params))

    @classmethod
    def _adapt_uri_params(cls, label=None, secret=None, issuer=None,
                          digits=None, algorithm=None, period=None,
                          **extra):
        """
        from_uri() helper --
        converts uri params into constructor args.
        """
        assert label, "from_uri() failed to provide label"
        if not secret:
            raise cls._uri_parse_error("missing 'secret' parameter")
        kwds = dict(label=label, issuer=issuer, key=secret, format="base32")
        if digits:
            kwds['digits'] = cls._uri_parse_int(digits, "digits")
        if algorithm:
            kwds['alg'] = algorithm
        if period:
            kwds['period'] = cls._uri_parse_int(period, "period")
        if extra:
            # malicious uri, deviation from spec, or newer revision of spec?
            # in either case, we issue warning and ignore extra params.
            warn("%s: unexpected parameters encountered in otp uri: %r" %
                 (cls, extra), exc.PasslibRuntimeWarning)
        return kwds

    @staticmethod
    def _uri_parse_error(reason):
        """uri parsing helper -- creates preformatted error message"""
        return ValueError("Invalid otpauth uri: %s" % (reason,))

    @classmethod
    def _uri_parse_int(cls, source, param):
        """uri parsing helper -- int() wrapper"""
        try:
            return int(source)
        except ValueError:
            raise cls._uri_parse_error("Malformed %r parameter" % param)

    #=============================================================================
    # uri rendering
    #=============================================================================
    def to_uri(self, label=None, issuer=None):
        """
        Serialize key and configuration into a URI, per
        Google Auth's `KeyUriFormat <http://code.google.com/p/google-authenticator/wiki/KeyUriFormat>`_.

        :param str label:
            Label to associate with this token when generating a URI.
            Displayed to user by most OTP client applications (e.g. Google Authenticator),
            and typically has format such as ``"John Smith"`` or ``"jsmith@webservice.example.org"``.

            Defaults to **label** constructor argument. Must be provided in one or the other location.
            May not contain ``:``.

        :param str issuer:
            String identifying the token issuer (e.g. the domain or canonical name of your service).
            Optional but strongly recommended if you're rendering to a URI.
            Used internally by some OTP client applications (e.g. Google Authenticator) to distinguish entries
            which otherwise have the same label.

            Defaults to **issuer** constructor argument, or ``None``.
            May not contain ``:``.

        :raises ValueError:
            * if a label was not provided either as an argument, or in the constructor.
            * if the label or issuer contains invalid characters.

        :returns:
            all the configuration information for this OTP token generator,
            encoded into a URI.

        These URIs are frequently converted to a QRCode for transferring
        to a TOTP client application such as Google Auth.
        Usage example::

            >>> from passlib.totp import TOTP
            >>> tp = TOTP('s3jdvb7qd2r7jpxx')
            >>> uri = tp.to_uri("user@example.org", "myservice.another-example.org")
            >>> uri
            'otpauth://totp/user@example.org?secret=S3JDVB7QD2R7JPXX&issuer=myservice.another-example.org'

        .. versionchanged:: 1.7.2

            This method now prepends the issuer URI label.  This is recommended by the KeyURI
            specification, for compatibility with older clients.
        """
        # encode label
        if label is None:
            label = self.label
        if not label:
            raise ValueError("a label must be specified as argument, or in the constructor")
        self._check_label(label)
        # NOTE: reference examples in spec seem to indicate the '@' in a label
        #       shouldn't be escaped, though spec doesn't explicitly address this.
        # XXX: is '/' ok to leave unencoded?
        label = quote(label, '@')

        # encode query parameters
        params = self._to_uri_params()
        if issuer is None:
            issuer = self.issuer
        if issuer:
            self._check_issuer(issuer)
            # NOTE: per KeyURI spec, including issuer as part of label is deprecated,
            #       in favor of adding it to query params.  however, some QRCode clients
            #       don't recognize the 'issuer' query parameter, so spec recommends (as of 2018-7)
            #       to include both.
            label = "%s:%s" % (quote(issuer, '@'), label)
            params.append(("issuer", issuer))
        # NOTE: not using urllib.urlencode() because it encodes ' ' as '+';
        #       but spec says to use '%20', and not sure how fragile
        #       the various totp clients' parsers are.
<<<<<<< HEAD
        argstr = u"&".join(u"%s=%s" % (key, quote(value, ''))
                             for key, value in args)
        assert argstr, "argstr should never be empty"

        # render uri
        return u"otpauth://totp/%s?%s" % (label, argstr)
=======
        param_str = u("&").join(u("%s=%s") % (key, quote(value, '')) for key, value in params)
        assert param_str, "param_str should never be empty"

        # render uri
        return u("otpauth://totp/%s?%s") % (label, param_str)
>>>>>>> dd12afba

    def _to_uri_params(self):
        """return list of (key, param) entries for URI"""
        args = [("secret", self.base32_key)]
        if self.alg != "sha1":
            args.append(("algorithm", self.alg.upper()))
        if self.digits != 6:
            args.append(("digits", str(self.digits)))
        if self.period != 30:
            args.append(("period", str(self.period)))
        return args

    #=============================================================================
    # json rendering / parsing
    #=============================================================================

    @classmethod
    def from_json(cls, source):
        """
        Load / create an OTP object from a serialized json string
        (as generated by :meth:`to_json`).

        :arg json:
            Serialized output from :meth:`to_json`, as unicode or ascii bytes.

        :raises ValueError:
            If the key has been encrypted, but the application secret isn't available;
            or if the string cannot be recognized, parsed, or decoded.

            See :meth:`TOTP.using()` for how to configure application secrets.

        :returns:
            a :class:`TOTP` instance.

        .. seealso:: :ref:`totp-storing-instances` tutorial for a usage example
        """
        source = to_unicode(source, param="json source")
        return cls.from_dict(json.loads(source))

    def to_json(self, encrypt=None):
        """
        Serialize configuration & internal state to a json string,
        mainly useful for persisting client-specific state in a database.
        All keywords passed to :meth:`to_dict`.

        :returns:
            json string containing serializes configuration & state.
        """
        state = self.to_dict(encrypt=encrypt)
        return json.dumps(state, sort_keys=True, separators=(",", ":"))

    #=============================================================================
    # dict rendering / parsing
    #=============================================================================

    @classmethod
    def from_dict(cls, source):
        """
        Load / create a TOTP object from a dictionary
        (as generated by :meth:`to_dict`)

        :param source:
            dict containing serialized TOTP key & configuration.

        :raises ValueError:
            If the key has been encrypted, but the application secret isn't available;
            or if the dict cannot be recognized, parsed, or decoded.

            See :meth:`TOTP.using()` for how to configure application secrets.

        :returns:
            A :class:`TOTP` instance.

        .. seealso:: :ref:`totp-storing-instances` tutorial for a usage example
        """
        if not isinstance(source, dict) or "type" not in source:
            raise cls._dict_parse_error("unrecognized format")
        return cls(**cls._adapt_dict_kwds(**source))

    @classmethod
    def _adapt_dict_kwds(cls, type, **kwds):
        """
        Internal helper for .from_json() --
        Adapts serialized json dict into constructor keywords.
        """
        # default json format is just serialization of constructor kwds.
        # XXX: just pass all this through to _from_json / constructor?
        # go ahead and mark as changed (needs re-saving) if the version is too old
        assert cls._check_otp_type(type)
        ver = kwds.pop("v", None)
        if not ver or ver < cls.min_json_version or ver > cls.json_version:
            raise cls._dict_parse_error("missing/unsupported version (%r)" % (ver,))
        elif ver != cls.json_version:
            # mark older version as needing re-serializing
            kwds['changed'] = True
        if 'enckey' in kwds:
            # handing encrypted key off to constructor, which handles the
            # decryption. this lets it get ahold of (and store) the original
            # encrypted key, so if to_json() is called again, the encrypted
            # key can be re-used.
            # XXX: wallet is known at this point, could decrypt key here.
            assert 'key' not in kwds  # shouldn't be present w/ enckey
            kwds.update(key=kwds.pop("enckey"), format="encrypted")
        elif 'key' not in kwds:
            raise cls._dict_parse_error("missing 'enckey' / 'key'")
        # XXX: could should set changed=True if active wallet is available,
        #      and source wasn't encrypted.
        kwds.pop("last_counter", None) # extract legacy counter parameter
        return kwds

    @staticmethod
    def _dict_parse_error(reason):
        """dict parsing helper -- creates preformatted error message"""
        return ValueError("Invalid totp data: %s" % (reason,))

    def to_dict(self, encrypt=None):
        """
        Serialize configuration & internal state to a dict,
        mainly useful for persisting client-specific state in a database.

        :param encrypt:
            Whether to output should be encrypted.

            * ``None`` (the default) -- uses encrypted key if application
              secrets are available, otherwise uses plaintext key.
            * ``True`` -- uses encrypted key, or raises TypeError
              if application secret wasn't provided to OTP constructor.
            * ``False`` -- uses raw key.

        :returns:
            dictionary, containing basic (json serializable) datatypes.
        """
        # NOTE: 'type' may seem redundant, but using it so code can try to
        #       detect that this *is* a TOTP json string / dict.
        state = dict(v=self.json_version, type="totp")
        if self.alg != "sha1":
            state['alg'] = self.alg
        if self.digits != 6:
            state['digits'] = self.digits
        if self.period != 30:
            state['period'] = self.period
        # XXX: should we include label as part of json format?
        if self.label:
            state['label'] = self.label
        issuer = self.issuer
        if issuer and issuer != type(self).issuer:
            # (omit issuer if it matches class default)
            state['issuer'] = issuer
        if encrypt is None:
            wallet = self.wallet
            encrypt = wallet and wallet.has_secrets
        if encrypt:
            state['enckey'] = self.encrypted_key
        else:
            state['key'] = self.base32_key
        # NOTE: in the future, may add a "history" parameter
        #       containing a list of (time, skipped) pairs, encoding
        #       the last X successful verifications, to allow persisting
        #       & estimating client clock skew over time.
        return state

    #=============================================================================
    # eoc
    #=============================================================================

#=============================================================================
# TOTP helpers
#=============================================================================
class TotpToken(SequenceMixin):
    """
    Object returned by :meth:`TOTP.generate`.
    It can be treated as a sequence of ``(token, expire_time)``,
    or accessed via the following attributes:

    .. autoattribute:: token
    .. autoattribute:: expire_time
    .. autoattribute:: counter
    .. autoattribute:: remaining
    .. autoattribute:: valid
    """
    #: TOTP object that generated this token
    totp = None

    #: Token as decimal-encoded ascii string.
    token = None

    #: HOTP counter value used to generate token (derived from time)
    counter = None

    def __init__(self, totp, token, counter):
        """
        .. warning::
            the constructor signature is an internal detail, and is subject to change.
        """
        self.totp = totp
        self.token = token
        self.counter = counter

    @memoized_property
    def start_time(self):
        """Timestamp marking beginning of period when token is valid"""
        return self.totp._counter_to_time(self.counter)

    @memoized_property
    def expire_time(self):
        """Timestamp marking end of period when token is valid"""
        return self.totp._counter_to_time(self.counter + 1)

    @property
    def remaining(self):
        """number of (float) seconds before token expires"""
        return max(0, self.expire_time - self.totp.now())

    @property
    def valid(self):
        """whether token is still valid"""
        return bool(self.remaining)

    def _as_tuple(self):
        return self.token, self.expire_time

    def __repr__(self):
        expired = "" if self.remaining else " expired"
        return "<TotpToken token='%s' expire_time=%d%s>" % \
               (self.token, self.expire_time, expired)


class TotpMatch(SequenceMixin):
    """
    Object returned by :meth:`TOTP.match` and :meth:`TOTP.verify` on a successful match.

    It can be treated as a sequence of ``(counter, time)``,
    or accessed via the following attributes:

    .. autoattribute:: counter
        :annotation: = 0

    .. autoattribute:: time
        :annotation: = 0

    .. autoattribute:: expected_counter
        :annotation: = 0

    .. autoattribute:: skipped
        :annotation: = 0

    .. autoattribute:: expire_time
        :annotation: = 0

    .. autoattribute:: cache_seconds
        :annotation: = 60

    .. autoattribute:: cache_time
        :annotation: = 0

    This object will always have a ``True`` boolean value.
    """

    #: TOTP object that generated this token
    totp = None

    #: TOTP counter value which matched token.
    #: (Best practice is to subsequently ignore tokens matching this counter
    #: or earlier)
    counter = 0

    #: Timestamp when verification was performed.
    time = 0

    #: Search window used by verify() (affects cache_time)
    window = 30

    def __init__(self, totp, counter, time, window=30):
        """
        .. warning::
            the constructor signature is an internal detail, and is subject to change.
        """
        self.totp = totp
        self.counter = counter
        self.time = time
        self.window = window

    @memoized_property
    def expected_counter(self):
        """
        Counter value expected for timestamp.
        """
        return self.totp._time_to_counter(self.time)

    @memoized_property
    def skipped(self):
        """
        How many steps were skipped between expected and actual matched counter
        value (may be positive, zero, or negative).
        """
        return self.counter - self.expected_counter

    # @memoized_property
    # def start_time(self):
    #     """Timestamp marking start of period when token is valid"""
    #     return self.totp._counter_to_time(self.counter + 1)

    @memoized_property
    def expire_time(self):
        """Timestamp marking end of period when token is valid"""
        return self.totp._counter_to_time(self.counter + 1)

    @memoized_property
    def cache_seconds(self):
        """
        Number of seconds counter should be cached
        before it's guaranteed to have passed outside of verification window.
        """
        # XXX: real value is 'cache_time - now()',
        #      but this is a cheaper upper bound.
        return self.totp.period + self.window

    @memoized_property
    def cache_time(self):
        """
        Timestamp marking when counter has passed outside of verification window.
        """
        return self.expire_time + self.window

    def _as_tuple(self):
        return self.counter, self.time

    def __repr__(self):
        args = (self.counter, self.time, self.cache_seconds)
        return "<TotpMatch counter=%d time=%d cache_seconds=%d>" % args

#=============================================================================
# convenience helpers
#=============================================================================

def generate_secret(entropy=256, charset=BASE64_CHARS[:-2]):
    """
    generate a random string suitable for use as an
    :class:`AppWallet` application secret.

    :param entropy:
        number of bits of entropy (controls size/complexity of password).
    """
    assert entropy > 0
    assert len(charset) > 1
    count = int(math.ceil(entropy * math.log(2, len(charset))))
    return getrandstr(rng, charset, count)

#=============================================================================
# eof
#=============================================================================<|MERGE_RESOLUTION|>--- conflicted
+++ resolved
@@ -1550,20 +1550,11 @@
         # NOTE: not using urllib.urlencode() because it encodes ' ' as '+';
         #       but spec says to use '%20', and not sure how fragile
         #       the various totp clients' parsers are.
-<<<<<<< HEAD
-        argstr = u"&".join(u"%s=%s" % (key, quote(value, ''))
-                             for key, value in args)
-        assert argstr, "argstr should never be empty"
+        param_str = u"&".join(u"%s=%s" % (key, quote(value, '')) for key, value in params)
+        assert param_str, "param_str should never be empty"
 
         # render uri
-        return u"otpauth://totp/%s?%s" % (label, argstr)
-=======
-        param_str = u("&").join(u("%s=%s") % (key, quote(value, '')) for key, value in params)
-        assert param_str, "param_str should never be empty"
-
-        # render uri
-        return u("otpauth://totp/%s?%s") % (label, param_str)
->>>>>>> dd12afba
+        return u"otpauth://totp/%s?%s" % (label, param_str)
 
     def _to_uri_params(self):
         """return list of (key, param) entries for URI"""
