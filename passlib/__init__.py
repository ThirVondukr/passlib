--- conflicted
+++ resolved
@@ -1,7 +1,3 @@
 """passlib - suite of password hashing & generation routines"""
 
-<<<<<<< HEAD
-__version__ = '1.7.dev0'
-=======
-__version__ = '1.6.4'
->>>>>>> 5a773e21
+__version__ = '1.7.dev0'