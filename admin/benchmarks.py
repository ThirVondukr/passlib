"""admin/benchmarks - misc timing tests

this is a *very* rough benchmark script hacked together when the context
parsing was being sped up. it could definitely be improved.
"""
#=============================================================================
# init script env
#=============================================================================
from binascii import hexlify
import re
import os, sys
root = os.path.join(os.path.dirname(__file__), os.path.pardir)
sys.path.insert(0, os.curdir)

#=============================================================================
# imports
#=============================================================================
# core
from binascii import hexlify
import logging; log = logging.getLogger(__name__)
import os
import warnings
# site
# pkg
try:
    from passlib.exc import PasslibConfigWarning
except ImportError:
    PasslibConfigWarning = None
import passlib.utils.handlers as uh
from passlib.utils.compat import u, print_, unicode, next_method_attr
# local

#=============================================================================
# benchmarking support
#=============================================================================
class benchmark:
    "class to hold various benchmarking helpers"

    @classmethod
    def constructor(cls, **defaults):
        """mark callable as something which should be benchmarked.
        callable should return a function will be timed.
        """
        def marker(func):
            if func.__doc__:
                name = func.__doc__.splitlines()[0]
            else:
                name = func.__name__
            func._benchmark_task = ("ctor", name, defaults)
            return func
        return marker

    @classmethod
    def run(cls, source, **defaults):
        """run benchmark for all tasks in source, yielding result records"""
        for obj in source.values():
            for record in cls._run_object(obj, defaults):
                yield record

    @classmethod
    def _run_object(cls, obj, defaults):
        args = getattr(obj, "_benchmark_task", None)
        if not args:
            return
        mode, name, options = args
        kwds = defaults.copy()
        kwds.update(options)
        if mode == "ctor":
            func = obj()
            secs, precision = cls.measure(func, None, **kwds)
            yield name, secs, precision
        else:
            raise ValueError("invalid mode: %r" % (mode,))

    @staticmethod
    def measure(func, setup=None, maxtime=1, bestof=3):
        """timeit() wrapper which tries to get as accurate a measurement as
        possible w/in maxtime seconds.

        :returns:
            ``(avg_seconds_per_call, log10_number_of_repetitions)``
        """
        from timeit import Timer
        from math import log
        timer = Timer(func, setup=setup or '')
        number = 1
        while True:
            delta = min(timer.repeat(bestof, number))
            maxtime -= delta*bestof
            if maxtime < 0:
                return delta/number, int(log(number, 10))
            number *= 10

    @staticmethod
    def pptime(secs, precision=3):
        """helper to pretty-print fractional seconds values"""
        usec = int(secs * 1e6)
        if usec < 1000:
            return "%.*g usec" % (precision, usec)
        msec = usec / 1000
        if msec < 1000:
            return "%.*g msec" % (precision, msec)
        sec = msec / 1000
        return "%.*g sec" % (precision, sec)

#=============================================================================
# utils
#=============================================================================
sample_config_1p = os.path.join(root, "passlib", "tests", "sample_config_1s.cfg")

from passlib.context import CryptContext
if hasattr(CryptContext, "from_path"):
    CryptPolicy = None
else:
    from passlib.context import CryptPolicy

class BlankHandler(uh.HasRounds, uh.HasSalt, uh.GenericHandler):
    name = "blank"
    ident = u("$b$")
    setting_kwds = ("rounds", "salt", "salt_size")

    checksum_size = 1
    min_salt_size = max_salt_size = 1
    salt_chars = u("a")

    min_rounds = 1000
    max_rounds = 3000
    default_rounds = 2000

    @classmethod
    def from_string(cls, hash):
        r,s,c = uh.parse_mc3(hash, cls.ident, handler=cls)
        return cls(rounds=r, salt=s, checksum=c)

    def to_string(self):
        return uh.render_mc3(self.ident, self.rounds, self.salt, self.checksum)

    def _calc_checksum(self, secret):
        return unicode(secret[0:1])

class AnotherHandler(BlankHandler):
    name = "another"
    ident = u("$a$")

SECRET = u("toomanysecrets")
OTHER =  u("setecastronomy")

#=============================================================================
# CryptContext benchmarks
#=============================================================================
@benchmark.constructor()
def test_context_from_path():
    "test speed of CryptContext.from_path()"
    path = sample_config_1p
    if CryptPolicy:
        def helper():
            CryptPolicy.from_path(path)
    else:
        def helper():
            CryptContext.from_path(path)
    return helper

@benchmark.constructor()
def test_context_update():
    "test speed of CryptContext.update()"
    kwds = dict(
        schemes = [ "sha512_crypt", "sha256_crypt", "md5_crypt",
                    "des_crypt", "unix_disabled" ],
        deprecated = [ "des_crypt" ],
        sha512_crypt__min_rounds=4000,
        )
    if CryptPolicy:
        policy=CryptPolicy.from_path(sample_config_1p)
        def helper():
            policy.replace(**kwds)
    else:
        ctx = CryptContext.from_path(sample_config_1p)
        def helper():
            ctx.copy(**kwds)
    return helper

@benchmark.constructor()
def test_context_init():
    "test speed of CryptContext() constructor"
    kwds = dict(
        schemes=[BlankHandler, AnotherHandler],
        default="another",
        blank__min_rounds=1500,
        blank__max_rounds=2500,
        another__vary_rounds=100,
    )
    def helper():
        CryptContext(**kwds)
    return helper

@benchmark.constructor()
def test_context_calls():
    "test speed of CryptContext password methods"
    ctx = CryptContext(
        schemes=[BlankHandler, AnotherHandler],
        default="another",
        blank__min_rounds=1500,
        blank__max_rounds=2500,
        another__vary_rounds=100,
    )
    def helper():
        hash = ctx.encrypt(SECRET, rounds=2001)
        ctx.verify(SECRET, hash)
        ctx.verify_and_update(SECRET, hash)
        ctx.verify_and_update(OTHER, hash)
    return helper

#=============================================================================
# handler benchmarks
#=============================================================================
@benchmark.constructor()
def test_md5_crypt_builtin():
    "test test md5_crypt builtin backend"
    from passlib.hash import md5_crypt
    md5_crypt.set_backend("builtin")
    def helper():
        hash = md5_crypt.encrypt(SECRET)
        md5_crypt.verify(SECRET, hash)
        md5_crypt.verify(OTHER, hash)
    return helper

@benchmark.constructor()
def test_ldap_salted_md5():
    "test ldap_salted_md5"
    from passlib.hash import ldap_salted_md5 as handler
    def helper():
        hash = handler.encrypt(SECRET, salt='....')
        handler.verify(SECRET, hash)
        handler.verify(OTHER, hash)
    return helper

@benchmark.constructor()
def test_phpass():
    "test phpass"
    from passlib.hash import phpass as handler
    kwds = dict(salt='.'*8, rounds=16)
    def helper():
        hash = handler.encrypt(SECRET, **kwds)
        handler.verify(SECRET, hash)
        handler.verify(OTHER, hash)
    return helper

#=============================================================================
# crypto utils
#=============================================================================
@benchmark.constructor()
def test_pbkdf2_sha1():
    from passlib.utils.pbkdf2 import pbkdf2
<<<<<<< HEAD
    def helper():
        result = hexlify(pbkdf2("abracadabra", "open sesame", 10240, 20, "hmac-sha1"))
        assert result == 'e45ce658e79b16107a418ad4634836f5f0601ad1', result
    return helper

@benchmark.constructor()
def test_pbkdf2_sha256():
    from passlib.utils.pbkdf2 import pbkdf2
    def helper():
        result = hexlify(pbkdf2("abracadabra", "open sesame", 10240, 32, "hmac-sha256"))
        assert result == 'fadef97054306c93c55213cd57111d6c0791735dcdde8ac32f9f934b49c5af1e', result
=======
    def helper():
        result = hexlify(pbkdf2("abracadabra", "open sesasme", 40960, 20, "hmac-sha1"))
        assert result == 'ad317ed77bce584c90932b609e37e3736e6297bf', result
    return helper

@benchmark.constructor()
def test_pbkdf2_sha256():
    from passlib.utils.pbkdf2 import pbkdf2
    def helper():
        result = hexlify(pbkdf2("abracadabra", "open sesasme", 10240, 32, "hmac-sha256"))
        assert result == '21d1ac0d474aaec49feb4f2172a266223e43edcf1052643dd27d82ebd5fa10c6', result
>>>>>>> 51dc7448
    return helper

#=============================================================================
# main
#=============================================================================
def main(*args):
    source = globals()
    if args:
       orig = source
       source = dict((k,orig[k]) for k in orig
                     if any(re.match(arg, k) for arg in args))
    helper = benchmark.run(source, maxtime=2, bestof=3)
    for name, secs, precision in helper:
        print_("%-50s %9s (%d)" % (name, benchmark.pptime(secs), precision))

if __name__ == "__main__":
    import sys
    main(*sys.argv[1:])

#=============================================================================
# eof
#=============================================================================<|MERGE_RESOLUTION|>--- conflicted
+++ resolved
@@ -6,7 +6,6 @@
 #=============================================================================
 # init script env
 #=============================================================================
-from binascii import hexlify
 import re
 import os, sys
 root = os.path.join(os.path.dirname(__file__), os.path.pardir)
@@ -251,7 +250,6 @@
 @benchmark.constructor()
 def test_pbkdf2_sha1():
     from passlib.utils.pbkdf2 import pbkdf2
-<<<<<<< HEAD
     def helper():
         result = hexlify(pbkdf2("abracadabra", "open sesame", 10240, 20, "hmac-sha1"))
         assert result == 'e45ce658e79b16107a418ad4634836f5f0601ad1', result
@@ -263,19 +261,6 @@
     def helper():
         result = hexlify(pbkdf2("abracadabra", "open sesame", 10240, 32, "hmac-sha256"))
         assert result == 'fadef97054306c93c55213cd57111d6c0791735dcdde8ac32f9f934b49c5af1e', result
-=======
-    def helper():
-        result = hexlify(pbkdf2("abracadabra", "open sesasme", 40960, 20, "hmac-sha1"))
-        assert result == 'ad317ed77bce584c90932b609e37e3736e6297bf', result
-    return helper
-
-@benchmark.constructor()
-def test_pbkdf2_sha256():
-    from passlib.utils.pbkdf2 import pbkdf2
-    def helper():
-        result = hexlify(pbkdf2("abracadabra", "open sesasme", 10240, 32, "hmac-sha256"))
-        assert result == '21d1ac0d474aaec49feb4f2172a266223e43edcf1052643dd27d82ebd5fa10c6', result
->>>>>>> 51dc7448
     return helper
 
 #=============================================================================
